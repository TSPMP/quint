# Changelog

All notable changes to this project will be documented in this file.

The format is based on [Keep a Changelog](https://keepachangelog.com/en/1.0.0/),
and this project adheres to [Semantic Versioning](https://semver.org/spec/v2.0.0.html).

## v0.5.4 -- 2023-01-24

### Changed

- Re-release of v0.5.3 with proper packaging

## v0.5.3 -- 2023-01-24

### Added

<<<<<<< HEAD
- Change the grammar to support multiple modules (#547)
=======
- A few productivity hacks in REPL (#557)
>>>>>>> 9e0f7fea
- Operator `fail` (#552)

### Changed

- `assert` is now an action operator, not a run operator (#542)

## v0.5.2 -- 2023-01-17

### Added

- Hello world tutorial (#510)

### Fixed

- Fix the order of `foldr` in REPL (#536)
- Fix priority for `a^b` and a few other infix operators (#465, #533)

## v0.5.1 -- 2023-01-13

### Fixed

- Fixed REPL output for maps (#497)
- REPL reporting a runtime error on `0^0` (#492)
- Improved how documentation is produced for VSCode compatibility (#485)
- Enable access to builtin documentation parsed from `builtin.qnt` (#485)
- The effect and mode checkers no longer complain about runs (#505)
- Fixed missing lodash dependency (#484)

### Added

- A tutorial on integers (#495)

## v0.5.0 -- 2022-12-22

### Fixed

- Updated installation documentation (#471)
- The tutorial on Booleans now comes in markdown and CodeTour (#517)


### Added

- Added C-like type signatures (#102)

## v0.4.0 -- 2022-12-22

### Added

- Added beginner tutorial based around REPL (#400)
- Added API documentation for builtin operators (#386)

### Changed

- Project renamed to `quint` (#458)
- REPL can now receive input that includes its prompt (#430)
- Calling `quint` without an argument now starts the REPL (#445)
- Renamed vscode plugin package to `quint-vscode` (#463)
- Renamed `quint` package to `@informalsystems/quint`, establishing it under the
  `informalsystems` organization.

### Fixed

- Return exit code 1 when typechecking fails (#389).
- Fixed static checks of polymorphic operators (#447)

## v0.3.0 -- 2022-12-05

- Began keeping CHANGELOG<|MERGE_RESOLUTION|>--- conflicted
+++ resolved
@@ -4,6 +4,12 @@
 
 The format is based on [Keep a Changelog](https://keepachangelog.com/en/1.0.0/),
 and this project adheres to [Semantic Versioning](https://semver.org/spec/v2.0.0.html).
+
+## UNRELEASED
+
+### Added
+
+ - Change the grammar to support multiple modules (#547)
 
 ## v0.5.4 -- 2023-01-24
 
@@ -15,11 +21,8 @@
 
 ### Added
 
-<<<<<<< HEAD
-- Change the grammar to support multiple modules (#547)
-=======
 - A few productivity hacks in REPL (#557)
->>>>>>> 9e0f7fea
+
 - Operator `fail` (#552)
 
 ### Changed
