/* ----------------------------------------------------------------------------------
 * Copyright (c) Informal Systems 2021. All rights reserved.
 * Licensed under the Apache 2.0.
 * See License.txt in the project root for license information.
 * --------------------------------------------------------------------------------- */
import {
  createConnection,
  TextDocuments,
  Diagnostic,
  DiagnosticSeverity,
  ProposedFeatures,
  InitializeParams,
  DidChangeConfigurationNotification,
  CompletionItem,
  CompletionItemKind,
  TextDocumentPositionParams,
  TextDocumentSyncKind,
<<<<<<< HEAD
  InitializeResult,
  Hover,
  MarkupKind,
  HoverParams,
  DocumentUri,
} from 'vscode-languageserver/node';

import {
  TextDocument
} from 'vscode-languageserver-textdocument';

import { parsePhase1, parsePhase2, Loc, DefinitionTableByModule, inferEffects, getSignatures, TntModule, effectToString, errorTreeToString } from 'tntc';
=======
  InitializeResult
} from 'vscode-languageserver/node'

import {
  TextDocument
} from 'vscode-languageserver-textdocument'

import { parsePhase1, parsePhase2, Loc } from 'tntc'
>>>>>>> a16ca2c3

// Create a connection for the server, using Node's IPC as a transport.
// Also include all preview / proposed LSP features.
const connection = createConnection(ProposedFeatures.all)

// Create a simple text document manager.
const documents: TextDocuments<TextDocument> = new TextDocuments(TextDocument)

let hasConfigurationCapability = false
let hasWorkspaceFolderCapability = false

connection.onInitialize((params: InitializeParams) => {
<<<<<<< HEAD
  const capabilities = params.capabilities;
=======
  const capabilities = params.capabilities
>>>>>>> a16ca2c3

  // Does the client support the `workspace/configuration` request?
  // If not, we fall back using global settings.
  hasConfigurationCapability = !!(
    capabilities.workspace && !!capabilities.workspace.configuration
<<<<<<< HEAD
  );
  hasWorkspaceFolderCapability = !!(
    capabilities.workspace && !!capabilities.workspace.workspaceFolders
  );
  hasDiagnosticRelatedInformationCapability = !!(
    capabilities.textDocument &&
    capabilities.textDocument.publishDiagnostics &&
    capabilities.textDocument.publishDiagnostics.relatedInformation
  );
=======
  )
  hasWorkspaceFolderCapability = !!(
    capabilities.workspace && !!capabilities.workspace.workspaceFolders
  )
>>>>>>> a16ca2c3

  const result: InitializeResult = {
    capabilities: {
      textDocumentSync: TextDocumentSyncKind.Incremental,
      // Tell the client that this server supports code completion.
      completionProvider: {
<<<<<<< HEAD
        resolveProvider: true
      },
      hoverProvider: true
    }
  };
  if (hasWorkspaceFolderCapability) {
    result.capabilities.workspace = {
      workspaceFolders: {
        supported: true
      }
    };
  }
  return result;
});
=======
        resolveProvider: true,
      },
    },
  }
  if (hasWorkspaceFolderCapability) {
    result.capabilities.workspace = {
      workspaceFolders: {
        supported: true,
      },
    }
  }
  return result
})
>>>>>>> a16ca2c3

connection.onInitialized(() => {
  if (hasConfigurationCapability) {
    // Register for all configuration changes.
<<<<<<< HEAD
    connection.client.register(DidChangeConfigurationNotification.type, undefined);
  }
  if (hasWorkspaceFolderCapability) {
    connection.workspace.onDidChangeWorkspaceFolders(_event => {
      connection.console.log('Workspace folder change event received.');
    });
  }
});
=======
    connection.client.register(DidChangeConfigurationNotification.type, undefined)
  }
  if (hasWorkspaceFolderCapability) {
    connection.workspace.onDidChangeWorkspaceFolders(_event => {
      connection.console.log('Workspace folder change event received.')
    })
  }
})
>>>>>>> a16ca2c3

// The example settings
interface ExampleSettings {
  maxNumberOfProblems: number;
}
// The global settings, used when the `workspace/configuration` request is not supported by the client.
// Please note that this is not the case when using this server with the client provided in this example
// but could happen with other clients.
const defaultSettings: ExampleSettings = { maxNumberOfProblems: 1000 }
let globalSettings: ExampleSettings = defaultSettings


// Cache the settings of all open documents
const documentSettings: Map<string, Promise<ExampleSettings>> = new Map()

connection.onDidChangeConfiguration(change => {
  if (hasConfigurationCapability) {
    // Reset all cached document settings
<<<<<<< HEAD
    documentSettings.clear();
  } else {
    globalSettings = <ExampleSettings>(
      (change.settings.languageServerExample || defaultSettings)
    );
  }

  // Revalidate all open text documents
  documents.all().forEach(d => validateTextDocument(d).then(([tntModule, sourceMap, table]) => checkEffects(d, tntModule, sourceMap, table)));
});

function getDocumentSettings (resource: string): Thenable<ExampleSettings> {
  if (!hasConfigurationCapability) {
    return Promise.resolve(globalSettings);
  }
  let result = documentSettings.get(resource);
  if (!result) {
    result = connection.workspace.getConfiguration({
      scopeUri: resource,
      section: 'tntLspClient'
    });
    documentSettings.set(resource, result);
  }
  return result;
=======
    documentSettings.clear()
  } else {
    globalSettings = <ExampleSettings>(
      (change.settings.languageServerExample || defaultSettings)
    )
  }

  // Revalidate all open text documents
  documents.all().forEach(validateTextDocument)
})

function getDocumentSettings (resource: string): Promise<ExampleSettings> {
  if (!hasConfigurationCapability) {
    return Promise.resolve(globalSettings)
  }
  let result = documentSettings.get(resource)
  if (!result) {
    result = connection.workspace.getConfiguration({
      scopeUri: resource,
      section: 'tntLspClient',
    })
    documentSettings.set(resource, result)
  }
  return result
>>>>>>> a16ca2c3
}

// Only keep settings for open documents
documents.onDidClose(e => {
<<<<<<< HEAD
  documentSettings.delete(e.document.uri);
});
=======
  documentSettings.delete(e.document.uri)
})
>>>>>>> a16ca2c3

// The content of a text document has changed. This event is emitted
// when the text document first opened or when its content has changed.
documents.onDidChangeContent(change => {
<<<<<<< HEAD
  validateTextDocument(change.document).then(([tntModule, sourceMap, table]) => checkEffects(change.document, tntModule, sourceMap, table));
});
=======
  validateTextDocument(change.document)
})
>>>>>>> a16ca2c3

connection.onHover((params: HoverParams): Hover | undefined => {
  const position = params.position
  const effectsOnPosition: [string, string, Loc][] = []
  const effects = effectsByDocument.get(params.textDocument.uri)
  if (effects === undefined) {
    return
  }
  effects.forEach((effect, loc) => {
    if (position.line >= loc.start.line && (!loc.end || position.line <= loc.end.line) && position.character >= loc.start.col && (!loc.end || position.character <= loc.end.col)) {
      const text = documentsByUri.get(params.textDocument.uri)!.getText({ start: { line: loc.start.line, character: loc.start.col }, end: loc.end ? { line: loc.end.line, character: loc.end.col + 1 } : { line: loc.start.line, character: loc.start.col } })
      effectsOnPosition.push([text, effect, loc])
    }
  })
  const sortedEffects = effectsOnPosition.sort(([_t1, _e1, a], [_t2, _e2, b]) => {
    if (!a.end) {
      return -1
    } else if (!b.end) {
      return 1
    } else if (a.end.index - a.start.index > b.end.index - b.start.index) {
      return 1
    } else {
      return -1
    }
  }).map(([t, e, _]) => `${t}: ${e}`)

  return {
    contents: {
      kind: MarkupKind.PlainText,
      value: sortedEffects[0]
    }
  }
})

function assembleDiagnostic (explanation: string, loc: Loc): Diagnostic {
  return {
    severity: DiagnosticSeverity.Error,
    range: {
      start: { line: loc.start.line, character: loc.start.col },
      end: {
        line: loc.end ? loc.end.line : loc.start.line,
<<<<<<< HEAD
        character: loc.end ? loc.end.col + 1 : loc.start.col
      },
    },
    message: explanation,
    source: "parser"
  };
}

async function validateTextDocument (textDocument: TextDocument): Promise<[TntModule, Map<BigInt, Loc>, DefinitionTableByModule]> {
  // In this simple example we get the settings for every validate run.
  const settings = await getDocumentSettings(textDocument.uri);

  // The validator creates diagnostics for all uppercase words length 2 and more
  const diagnostics: Diagnostic[] = [];
  const text = textDocument.getText();
  const result = parsePhase1(text, textDocument.uri);

  if (result.kind == "error") {
    for (let msg of result.messages) {
      const diags = msg.locs.map(loc => assembleDiagnostic(msg.explanation, loc))
      diagnostics.push(...diags)
    }
  } else {
    const result2 = parsePhase2(result.module, result.sourceMap);
    if (result2.kind == "error") {
      for (let msg of result2.messages) {
        const diags = msg.locs.map(loc => assembleDiagnostic(msg.explanation, loc))
        diagnostics.push(...diags)
      }
    } else {
      return new Promise((resolve, reject) => resolve([result.module, result.sourceMap, result2.table]))
    }
  }

  // Send the computed diagnostics to VSCode.
  connection.sendDiagnostics({ uri: textDocument.uri, diagnostics });
  return new Promise((resolve, reject) => reject(diagnostics))
}

const effectsByDocument: Map<DocumentUri, Map<Loc, string>> = new Map<DocumentUri, Map<Loc, string>>()
const documentsByUri: Map<DocumentUri, TextDocument> = new Map<DocumentUri, TextDocument>()

function checkEffects (textDocument: TextDocument, tntModule: TntModule, sourceMap: Map<BigInt, Loc>, table: DefinitionTableByModule) {
  const result = inferEffects(getSignatures(), table, tntModule)
  const diagnostics: Diagnostic[] = [];
  const effects: Map<Loc, string> = new Map<Loc, string>()
  result.mapLeft(e => {
    e.forEach((error, id) => {
      const loc = sourceMap.get(id)!
      const diag = assembleDiagnostic(errorTreeToString(error), loc)
      diagnostics.push(diag)
    })
  }).map(inferredEffects => {
    inferredEffects.forEach((effect, id) => effects.set(sourceMap.get(id)!, effectToString(effect)))
    effectsByDocument.set(textDocument.uri, effects)
    documentsByUri.set(textDocument.uri, textDocument)
  })
  connection.sendDiagnostics({ uri: textDocument.uri, diagnostics });
=======
        character: loc.end ? loc.end.col + 1 : loc.start.col,
      },
    },
    message: explanation,
    source: 'parser',
  }
}

async function validateTextDocument (textDocument: TextDocument): Promise<void> {
  // The validator creates diagnostics for all uppercase words length 2 and more
  const diagnostics: Diagnostic[] = []
  const text = textDocument.getText()
  const result = parsePhase1(text, textDocument.uri)

  if (result.kind === 'error') {
    for (const msg of result.messages) {
      const diags = msg.locs.map(loc => assembleDiagnostic(msg.explanation, loc))
      diagnostics.push(...diags)
    }
  } else {
    const result2 = parsePhase2(result.module, result.sourceMap)
    if (result2.kind === 'error') {
      for (const msg of result2.messages) {
        const diags = msg.locs.map(loc => assembleDiagnostic(msg.explanation, loc))
        diagnostics.push(...diags)
      }
    }
  }

  // Send the computed diagnostics to VSCode.
  connection.sendDiagnostics({ uri: textDocument.uri, diagnostics })
>>>>>>> a16ca2c3
}

connection.onDidChangeWatchedFiles(_change => {
  // Monitored files have change in VSCode
<<<<<<< HEAD
  connection.console.log('We received a file change event');
});
=======
  connection.console.log('We received a file change event')
})
>>>>>>> a16ca2c3

// This handler provides the initial list of the completion items.
connection.onCompletion(
  (_textDocumentPosition: TextDocumentPositionParams): CompletionItem[] => {
    // The pass parameter contains the position of the text document in
    // which code complete got requested. For the example we ignore this
    // info and always provide the same completion items.
    return [
      {
        label: 'TypeScript',
        kind: CompletionItemKind.Text,
<<<<<<< HEAD
        data: 1
=======
        data: 1,
>>>>>>> a16ca2c3
      },
      {
        label: 'JavaScript',
        kind: CompletionItemKind.Text,
<<<<<<< HEAD
        data: 2
      }
    ];
  }
);
=======
        data: 2,
      },
    ]
  }
)
>>>>>>> a16ca2c3

// This handler resolves additional information for the item selected in
// the completion list.
connection.onCompletionResolve(
  (item: CompletionItem): CompletionItem => {
    if (item.data === 1) {
<<<<<<< HEAD
      item.detail = 'TypeScript details';
      item.documentation = 'TypeScript documentation';
    } else if (item.data === 2) {
      item.detail = 'JavaScript details';
      item.documentation = 'JavaScript documentation';
    }
    return item;
  }
);
=======
      item.detail = 'TypeScript details'
      item.documentation = 'TypeScript documentation'
    } else if (item.data === 2) {
      item.detail = 'JavaScript details'
      item.documentation = 'JavaScript documentation'
    }
    return item
  }
)
>>>>>>> a16ca2c3

// Make the text document manager listen on the connection
// for open, change and close text document events
documents.listen(connection)

// Listen on the connection
connection.listen()<|MERGE_RESOLUTION|>--- conflicted
+++ resolved
@@ -15,29 +15,18 @@
   CompletionItemKind,
   TextDocumentPositionParams,
   TextDocumentSyncKind,
-<<<<<<< HEAD
   InitializeResult,
   Hover,
   MarkupKind,
   HoverParams,
-  DocumentUri,
-} from 'vscode-languageserver/node';
-
-import {
-  TextDocument
-} from 'vscode-languageserver-textdocument';
-
-import { parsePhase1, parsePhase2, Loc, DefinitionTableByModule, inferEffects, getSignatures, TntModule, effectToString, errorTreeToString } from 'tntc';
-=======
-  InitializeResult
+  DocumentUri
 } from 'vscode-languageserver/node'
 
 import {
   TextDocument
 } from 'vscode-languageserver-textdocument'
 
-import { parsePhase1, parsePhase2, Loc } from 'tntc'
->>>>>>> a16ca2c3
+import { parsePhase1, parsePhase2, Loc, DefinitionTableByModule, inferEffects, getSignatures, TntModule, effectToString, errorTreeToString } from 'tntc'
 
 // Create a connection for the server, using Node's IPC as a transport.
 // Also include all preview / proposed LSP features.
@@ -50,56 +39,25 @@
 let hasWorkspaceFolderCapability = false
 
 connection.onInitialize((params: InitializeParams) => {
-<<<<<<< HEAD
-  const capabilities = params.capabilities;
-=======
   const capabilities = params.capabilities
->>>>>>> a16ca2c3
 
   // Does the client support the `workspace/configuration` request?
   // If not, we fall back using global settings.
   hasConfigurationCapability = !!(
     capabilities.workspace && !!capabilities.workspace.configuration
-<<<<<<< HEAD
-  );
-  hasWorkspaceFolderCapability = !!(
-    capabilities.workspace && !!capabilities.workspace.workspaceFolders
-  );
-  hasDiagnosticRelatedInformationCapability = !!(
-    capabilities.textDocument &&
-    capabilities.textDocument.publishDiagnostics &&
-    capabilities.textDocument.publishDiagnostics.relatedInformation
-  );
-=======
   )
   hasWorkspaceFolderCapability = !!(
     capabilities.workspace && !!capabilities.workspace.workspaceFolders
   )
->>>>>>> a16ca2c3
 
   const result: InitializeResult = {
     capabilities: {
       textDocumentSync: TextDocumentSyncKind.Incremental,
       // Tell the client that this server supports code completion.
       completionProvider: {
-<<<<<<< HEAD
-        resolveProvider: true
-      },
-      hoverProvider: true
-    }
-  };
-  if (hasWorkspaceFolderCapability) {
-    result.capabilities.workspace = {
-      workspaceFolders: {
-        supported: true
-      }
-    };
-  }
-  return result;
-});
-=======
         resolveProvider: true,
       },
+      hoverProvider: true,
     },
   }
   if (hasWorkspaceFolderCapability) {
@@ -111,21 +69,10 @@
   }
   return result
 })
->>>>>>> a16ca2c3
 
 connection.onInitialized(() => {
   if (hasConfigurationCapability) {
     // Register for all configuration changes.
-<<<<<<< HEAD
-    connection.client.register(DidChangeConfigurationNotification.type, undefined);
-  }
-  if (hasWorkspaceFolderCapability) {
-    connection.workspace.onDidChangeWorkspaceFolders(_event => {
-      connection.console.log('Workspace folder change event received.');
-    });
-  }
-});
-=======
     connection.client.register(DidChangeConfigurationNotification.type, undefined)
   }
   if (hasWorkspaceFolderCapability) {
@@ -134,7 +81,6 @@
     })
   }
 })
->>>>>>> a16ca2c3
 
 // The example settings
 interface ExampleSettings {
@@ -146,39 +92,12 @@
 const defaultSettings: ExampleSettings = { maxNumberOfProblems: 1000 }
 let globalSettings: ExampleSettings = defaultSettings
 
-
 // Cache the settings of all open documents
 const documentSettings: Map<string, Promise<ExampleSettings>> = new Map()
 
 connection.onDidChangeConfiguration(change => {
   if (hasConfigurationCapability) {
     // Reset all cached document settings
-<<<<<<< HEAD
-    documentSettings.clear();
-  } else {
-    globalSettings = <ExampleSettings>(
-      (change.settings.languageServerExample || defaultSettings)
-    );
-  }
-
-  // Revalidate all open text documents
-  documents.all().forEach(d => validateTextDocument(d).then(([tntModule, sourceMap, table]) => checkEffects(d, tntModule, sourceMap, table)));
-});
-
-function getDocumentSettings (resource: string): Thenable<ExampleSettings> {
-  if (!hasConfigurationCapability) {
-    return Promise.resolve(globalSettings);
-  }
-  let result = documentSettings.get(resource);
-  if (!result) {
-    result = connection.workspace.getConfiguration({
-      scopeUri: resource,
-      section: 'tntLspClient'
-    });
-    documentSettings.set(resource, result);
-  }
-  return result;
-=======
     documentSettings.clear()
   } else {
     globalSettings = <ExampleSettings>(
@@ -187,7 +106,7 @@
   }
 
   // Revalidate all open text documents
-  documents.all().forEach(validateTextDocument)
+  documents.all().forEach(d => validateTextDocument(d).then(([tntModule, sourceMap, table]) => checkEffects(d, tntModule, sourceMap, table)))
 })
 
 function getDocumentSettings (resource: string): Promise<ExampleSettings> {
@@ -203,29 +122,18 @@
     documentSettings.set(resource, result)
   }
   return result
->>>>>>> a16ca2c3
 }
 
 // Only keep settings for open documents
 documents.onDidClose(e => {
-<<<<<<< HEAD
-  documentSettings.delete(e.document.uri);
-});
-=======
   documentSettings.delete(e.document.uri)
 })
->>>>>>> a16ca2c3
 
 // The content of a text document has changed. This event is emitted
 // when the text document first opened or when its content has changed.
 documents.onDidChangeContent(change => {
-<<<<<<< HEAD
-  validateTextDocument(change.document).then(([tntModule, sourceMap, table]) => checkEffects(change.document, tntModule, sourceMap, table));
-});
-=======
-  validateTextDocument(change.document)
-})
->>>>>>> a16ca2c3
+  validateTextDocument(change.document).then(([tntModule, sourceMap, table]) => checkEffects(change.document, tntModule, sourceMap, table))
+})
 
 connection.onHover((params: HoverParams): Hover | undefined => {
   const position = params.position
@@ -255,8 +163,8 @@
   return {
     contents: {
       kind: MarkupKind.PlainText,
-      value: sortedEffects[0]
-    }
+      value: sortedEffects[0],
+    },
   }
 })
 
@@ -267,33 +175,29 @@
       start: { line: loc.start.line, character: loc.start.col },
       end: {
         line: loc.end ? loc.end.line : loc.start.line,
-<<<<<<< HEAD
-        character: loc.end ? loc.end.col + 1 : loc.start.col
+        character: loc.end ? loc.end.col + 1 : loc.start.col,
       },
     },
     message: explanation,
-    source: "parser"
-  };
+    source: 'parser',
+  }
 }
 
 async function validateTextDocument (textDocument: TextDocument): Promise<[TntModule, Map<BigInt, Loc>, DefinitionTableByModule]> {
-  // In this simple example we get the settings for every validate run.
-  const settings = await getDocumentSettings(textDocument.uri);
-
   // The validator creates diagnostics for all uppercase words length 2 and more
-  const diagnostics: Diagnostic[] = [];
-  const text = textDocument.getText();
-  const result = parsePhase1(text, textDocument.uri);
-
-  if (result.kind == "error") {
-    for (let msg of result.messages) {
+  const diagnostics: Diagnostic[] = []
+  const text = textDocument.getText()
+  const result = parsePhase1(text, textDocument.uri)
+
+  if (result.kind === 'error') {
+    for (const msg of result.messages) {
       const diags = msg.locs.map(loc => assembleDiagnostic(msg.explanation, loc))
       diagnostics.push(...diags)
     }
   } else {
-    const result2 = parsePhase2(result.module, result.sourceMap);
-    if (result2.kind == "error") {
-      for (let msg of result2.messages) {
+    const result2 = parsePhase2(result.module, result.sourceMap)
+    if (result2.kind === 'error') {
+      for (const msg of result2.messages) {
         const diags = msg.locs.map(loc => assembleDiagnostic(msg.explanation, loc))
         diagnostics.push(...diags)
       }
@@ -303,7 +207,7 @@
   }
 
   // Send the computed diagnostics to VSCode.
-  connection.sendDiagnostics({ uri: textDocument.uri, diagnostics });
+  connection.sendDiagnostics({ uri: textDocument.uri, diagnostics })
   return new Promise((resolve, reject) => reject(diagnostics))
 }
 
@@ -312,7 +216,7 @@
 
 function checkEffects (textDocument: TextDocument, tntModule: TntModule, sourceMap: Map<BigInt, Loc>, table: DefinitionTableByModule) {
   const result = inferEffects(getSignatures(), table, tntModule)
-  const diagnostics: Diagnostic[] = [];
+  const diagnostics: Diagnostic[] = []
   const effects: Map<Loc, string> = new Map<Loc, string>()
   result.mapLeft(e => {
     e.forEach((error, id) => {
@@ -324,52 +228,15 @@
     inferredEffects.forEach((effect, id) => effects.set(sourceMap.get(id)!, effectToString(effect)))
     effectsByDocument.set(textDocument.uri, effects)
     documentsByUri.set(textDocument.uri, textDocument)
+    return true
   })
-  connection.sendDiagnostics({ uri: textDocument.uri, diagnostics });
-=======
-        character: loc.end ? loc.end.col + 1 : loc.start.col,
-      },
-    },
-    message: explanation,
-    source: 'parser',
-  }
-}
-
-async function validateTextDocument (textDocument: TextDocument): Promise<void> {
-  // The validator creates diagnostics for all uppercase words length 2 and more
-  const diagnostics: Diagnostic[] = []
-  const text = textDocument.getText()
-  const result = parsePhase1(text, textDocument.uri)
-
-  if (result.kind === 'error') {
-    for (const msg of result.messages) {
-      const diags = msg.locs.map(loc => assembleDiagnostic(msg.explanation, loc))
-      diagnostics.push(...diags)
-    }
-  } else {
-    const result2 = parsePhase2(result.module, result.sourceMap)
-    if (result2.kind === 'error') {
-      for (const msg of result2.messages) {
-        const diags = msg.locs.map(loc => assembleDiagnostic(msg.explanation, loc))
-        diagnostics.push(...diags)
-      }
-    }
-  }
-
-  // Send the computed diagnostics to VSCode.
   connection.sendDiagnostics({ uri: textDocument.uri, diagnostics })
->>>>>>> a16ca2c3
 }
 
 connection.onDidChangeWatchedFiles(_change => {
   // Monitored files have change in VSCode
-<<<<<<< HEAD
-  connection.console.log('We received a file change event');
-});
-=======
   connection.console.log('We received a file change event')
 })
->>>>>>> a16ca2c3
 
 // This handler provides the initial list of the completion items.
 connection.onCompletion(
@@ -381,45 +248,22 @@
       {
         label: 'TypeScript',
         kind: CompletionItemKind.Text,
-<<<<<<< HEAD
-        data: 1
-=======
         data: 1,
->>>>>>> a16ca2c3
       },
       {
         label: 'JavaScript',
         kind: CompletionItemKind.Text,
-<<<<<<< HEAD
-        data: 2
-      }
-    ];
-  }
-);
-=======
         data: 2,
       },
     ]
   }
 )
->>>>>>> a16ca2c3
 
 // This handler resolves additional information for the item selected in
 // the completion list.
 connection.onCompletionResolve(
   (item: CompletionItem): CompletionItem => {
     if (item.data === 1) {
-<<<<<<< HEAD
-      item.detail = 'TypeScript details';
-      item.documentation = 'TypeScript documentation';
-    } else if (item.data === 2) {
-      item.detail = 'JavaScript details';
-      item.documentation = 'JavaScript documentation';
-    }
-    return item;
-  }
-);
-=======
       item.detail = 'TypeScript details'
       item.documentation = 'TypeScript documentation'
     } else if (item.data === 2) {
@@ -429,7 +273,6 @@
     return item
   }
 )
->>>>>>> a16ca2c3
 
 // Make the text document manager listen on the connection
 // for open, change and close text document events
