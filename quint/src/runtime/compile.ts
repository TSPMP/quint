/*
 * A compiler to the runtime environment.
 *
 * Igor Konnov, Informal Systems, 2022-2023
 *
 * Copyright 2022-2023 Informal Systems
 * Licensed under the Apache License, Version 2.0.
 * See LICENSE in the project root for license information.
 */

import { Either, left, right } from '@sweet-monads/either'
import { SourceMap, parse, parsePhase3importAndNameResolution } from '../parsing/quintParserFrontend'
import { Computable, ComputableKind, kindName } from './runtime'
import { ExecutionListener } from './trace'
import { FlatModule, QuintDeclaration, QuintDef, QuintEx, QuintModule } from '../ir/quintIr'
import { CompilerVisitor, EvaluationState, newEvaluationState } from './impl/compilerImpl'
import { walkDefinition } from '../ir/IRVisitor'
import { LookupTable } from '../names/base'
import { AnalysisOutput, analyzeInc, analyzeModules } from '../quintAnalyzer'
import { IdGenerator, newIdGenerator } from '../idGenerator'
import { SourceLookupPath } from '../parsing/sourceResolver'
import { Rng } from '../rng'
import { flattenModules } from '../flattening/fullFlattener'
import { QuintError } from '../quintError'

/**
 * The name of the builtin name that returns the last found trace.
 */
export const lastTraceName = 'q::lastTrace'

/**
 * The name of a definition that wraps the user input, e.g., in REPL.
 */
export const inputDefName: string = 'q::input'

/**
 * A compilation context returned by 'compile'.
 */
export interface CompilationContext {
  // the lookup table to query for values and definitions
  lookupTable: LookupTable
  // messages that are produced during parsing
  syntaxErrors: QuintError[]
  // messages that are produced by static analysis
  analysisErrors: QuintError[]
  // messages that are produced during compilation
  compileErrors: QuintError[]
  // messages that get populated as the compiled code is executed
  getRuntimeErrors: () => QuintError[]
  // The state of pre-compilation phases.
  compilationState: CompilationState
  // The state of the compiler visitor.
  evaluationState: EvaluationState
}

/**
 * A data structure that holds the state of the compilation process.
 */
export interface CompilationState {
  // The ID generator used during compilation.
  idGen: IdGenerator
  // File content loaded for each source, used to report errors
  sourceCode: Map<string, string>
  // A list of modules as they are constructed, without flattening. This is
  // needed to derive correct name resolution during incremental compilation in
  // a flattened context.
  originalModules: QuintModule[]
  // A list of flattened modules.
  modules: FlatModule[]
  // The name of the main module.
  mainName?: string
  // The source map for the compiled code.
  sourceMap: SourceMap
  // The output of the Quint analyzer.
  analysisOutput: AnalysisOutput
}

/* An empty initial compilation state */
export function newCompilationState(): CompilationState {
  return {
    idGen: newIdGenerator(),
    sourceCode: new Map(),
    originalModules: [],
    modules: [],
    sourceMap: new Map(),
    analysisOutput: {
      types: new Map(),
      effects: new Map(),
      modes: new Map(),
    },
  }
}

export function errorContextFromMessage(
  listener: ExecutionListener
): (_: { errors: QuintError[]; sourceMap: SourceMap }) => CompilationContext {
  const evaluationState = newEvaluationState(listener)
  return ({ errors, sourceMap }) => {
    return {
      lookupTable: new Map(),
      syntaxErrors: errors,
      analysisErrors: [],
      compileErrors: [],
      getRuntimeErrors: () => [],
      compilationState: { ...newCompilationState(), sourceMap },
      evaluationState,
    }
  }
}

export function contextNameLookup(
  context: Map<string, Computable>,
  defName: string,
  kind: ComputableKind
): Either<string, Computable> {
  const value = context.get(kindName(kind, defName))
  if (!value) {
    console.log(`key = ${kindName(kind, defName)}`)
    return left(`No value for definition ${defName}`)
  } else {
    return right(value)
  }
}

/**
 * Compile Quint defs to JS runtime objects from the parsed and type-checked
 * data structures. This is a user-facing function. In case of an error, the
 * error messages are passed to an error handler and the function returns
 * undefined.
 *
 * @param compilationState the state of the compilation process
 * @param evaluationState the state of the compiler visitor
 * @param lookupTable lookup table as produced by the parser
 * @param rand the random number generator
 * @param defs the definitions to compile
 * @returns the compilation context
 */
export function compile(
  compilationState: CompilationState,
  evaluationState: EvaluationState,
  lookupTable: LookupTable,
  rand: (bound: bigint) => bigint,
  storeMetadata: boolean,
  defs: QuintDef[]
): CompilationContext {
<<<<<<< HEAD
  const visitor = new CompilerVisitor(lookupTable, rand, evaluationState, storeMetadata)
=======
  const visitor = new CompilerVisitor(lookupTable, rand, evaluationState)
>>>>>>> 24114db8

  defs.forEach(def => walkDefinition(visitor, def))

  return {
    lookupTable,
    syntaxErrors: [],
    analysisErrors: [],
    compileErrors: visitor.getCompileErrors(),
    getRuntimeErrors: () => {
      return visitor.getRuntimeErrors().splice(0)
    },
    compilationState,
    evaluationState: visitor.getEvaluationState(),
  }
}

/**
 * Compile a single Quint expression, given a non-empty compilation and
 * evaluation state. That is, those states should have the results of the
 * compilation of at least one module.
 *
 * @param state - The current compilation state
 * @param evaluationState - The current evaluation state
 * @param rng - The random number generator
 * @param expr - The Quint exporession to be compiled
 *
 * @returns A compilation context with the compiled expression or its errors
 */
export function compileExpr(
  state: CompilationState,
  evaluationState: EvaluationState,
  rng: Rng,
  storeMetadata: boolean,
  expr: QuintEx
): CompilationContext {
  // Create a definition to encapsulate the parsed expression.
  // Note that the expression may contain nested definitions.
  // Hence, we have to compile it via an auxilliary definition.
  const def: QuintDef = { kind: 'def', qualifier: 'action', name: inputDefName, expr, id: state.idGen.nextId() }

  return compileDecls(state, evaluationState, rng, storeMetadata, [def])
}

/**
 * Compile a single Quint definition, given a non-empty compilation and
 * evaluation state. That is, those states should have the results of the
 * compilation of at least one module.
 *
 * @param state - The current compilation state
 * @param evaluationState - The current evaluation state
 * @param rng - The random number generator
 * @param decls - The Quint declarations to be compiled
 *
 * @returns A compilation context with the compiled definition or its errors
 */
export function compileDecls(
  state: CompilationState,
  evaluationState: EvaluationState,
  rng: Rng,
  storeMetadata: boolean,
  decls: QuintDeclaration[]
): CompilationContext {
  if (state.originalModules.length === 0 || state.modules.length === 0) {
    throw new Error('No modules in state')
  }

  // Define a new module list with the new definition in the main module,
  // ensuring the original object is not modified
  const originalModules = state.originalModules.map(m => {
    if (m.name === state.mainName) {
      return { ...m, declarations: [...m.declarations, ...decls] }
    }
    return m
  })

  const mainModule = state.modules.find(m => m.name === state.mainName)!

  // We need to resolve names for this new definition. Incremental name
  // resolution is not our focus now, so just resolve everything again.
  const { table, errors } = parsePhase3importAndNameResolution({
    modules: originalModules,
    sourceMap: state.sourceMap,
    errors: [],
  })

  if (errors.length > 0) {
    // For now, don't try to run analysis and flattening if there are errors
    return errorContextFromMessage(evaluationState.listener)({ errors, sourceMap: state.sourceMap })
  }

  const [analysisErrors, analysisOutput] = analyzeInc(state.analysisOutput, table, decls)

  const {
    flattenedModules: flatModules,
    flattenedTable,
    flattenedAnalysis,
  } = flattenModules(originalModules, table, state.idGen, state.sourceMap, analysisOutput)

  const newState = {
    ...state,
    analysisOutput: flattenedAnalysis,
    modules: flatModules,
    originalModules: originalModules,
  }

  const flatDefinitions = flatModules.find(m => m.name === state.mainName)!.declarations

  // Filter definitions that were not compiled yet
  const defsToCompile = flatDefinitions.filter(d => !mainModule.declarations.some(d2 => d2.id === d.id))

  const ctx = compile(newState, evaluationState, flattenedTable, rng.next, storeMetadata, defsToCompile)

  return { ...ctx, analysisErrors }
}

/**
 * Parse a string that contains Quint modules and compile it to executable
 * objects. This is a user-facing function. In case of an error, the error
 * messages are passed to an error handler and the function returns undefined.
 *
 * @param code text that stores one or several Quint modules,
 *        which should be parseable without any context
 * @param mainName the name of the module that may contain state varibles
 * @param execListener execution listener
 * @param rand the random number generator
 * @returns the compilation context
 */
export function compileFromCode(
  idGen: IdGenerator,
  code: string,
  mainName: string,
  mainPath: SourceLookupPath,
  execListener: ExecutionListener,
  rand: (bound: bigint) => bigint,
  storeMetadata: boolean
): CompilationContext {
  // parse the module text
  // FIXME(#1052): We should build a proper sourceCode map from the files we previously loaded
  const sourceCode: Map<string, string> = new Map()
  const { modules, table, sourceMap, errors } = parse(idGen, mainPath.toSourceName(), mainPath, code, sourceCode)
  // On errors, we'll produce the computational context up to this point
  const [analysisErrors, analysisOutput] = analyzeModules(table, modules)

  const { flattenedModules, flattenedTable, flattenedAnalysis } = flattenModules(
    modules,
    table,
    idGen,
    sourceMap,
    analysisOutput
  )
  const compilationState: CompilationState = {
    originalModules: modules,
    modules: flattenedModules,
    mainName,
    sourceMap,
    analysisOutput: flattenedAnalysis,
    idGen,
    sourceCode,
  }

  const main = flattenedModules.find(m => m.name === mainName)
  // when the main module is not found, we will report an error
  const mainNotFoundError: QuintError[] = main
    ? []
    : [
        {
          code: 'QNT405',
          message: `Main module ${mainName} not found`,
        },
      ]
  const defsToCompile = main ? main.declarations : []
  const ctx = compile(
    compilationState,
    newEvaluationState(execListener),
    flattenedTable,
    rand,
    storeMetadata,
    defsToCompile
  )

  return {
    ...ctx,
    compileErrors: ctx.compileErrors.concat(mainNotFoundError),
    analysisErrors,
    syntaxErrors: errors,
  }
}<|MERGE_RESOLUTION|>--- conflicted
+++ resolved
@@ -143,11 +143,7 @@
   storeMetadata: boolean,
   defs: QuintDef[]
 ): CompilationContext {
-<<<<<<< HEAD
   const visitor = new CompilerVisitor(lookupTable, rand, evaluationState, storeMetadata)
-=======
-  const visitor = new CompilerVisitor(lookupTable, rand, evaluationState)
->>>>>>> 24114db8
 
   defs.forEach(def => walkDefinition(visitor, def))
 
