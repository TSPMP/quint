import * as p from './generated/QuintParser'
import { IdGenerator } from './idGenerator'
import { ParserRuleContext } from 'antlr4ts/ParserRuleContext'
import { QuintListener } from './generated/QuintListener'
import {
  OpQualifier, QuintDef, QuintEx, QuintLambdaParameter, QuintModule, QuintName, QuintOpDef
} from './quintIr'
import { QuintType, Row } from './quintTypes'
import { strict as assert } from 'assert'
import { ErrorMessage, Loc } from './quintParserFrontend'
import { compact, zipWith } from 'lodash'
import { Maybe, just, none } from '@sweet-monads/maybe'

/**
 * An ANTLR4 listener that constructs QuintIr objects out of the abstract
 * syntax tree. This listener does the minimal work of translating the AST
 * into IR. All semantic checks and type checking must be done at later
 * phases, as the IR may be constructed by other means.
 *
 * @author Igor Konnov, Gabriela Moreira
 */
export class ToIrListener implements QuintListener {
  constructor(sourceLocation: string, idGen: IdGenerator) {
    this.sourceLocation = sourceLocation
    this.idGen = idGen
  }

  /**
   * The modules derived as a result of parsing
   */
  modules: QuintModule[] = []
  /**
   * The stack of types that can be used as a result of type parsing.
   */
  typeStack: QuintType[] = []

  sourceMap: Map<bigint, Loc> = new Map<bigint, Loc>()

  /**
   * If errors occur in the listener, this array contains explanations.
   */
  errors: ErrorMessage[] = []

  private sourceLocation: string = ''

  // the stack of definitions
  private definitionStack: QuintDef[] = []
  // the stack of expressions
  private exprStack: QuintEx[] = []
  // the stack of parameter lists
  private paramStack: QuintLambdaParameter[] = []
  // stack of names used as parameters and assumptions
  private identOrHoleStack: string[] = []
  // the stack for import paths
  private pathStack: string[] = []
  // the stack of rows for records and unions
  private rowStack: Row[] = []
  // the stack of documentation lines before a definition
  private docStack: string[] = []
  // an internal counter to assign unique numbers
  private idGen: IdGenerator

  // translate: module <name> { ... }
  exitModule(ctx: p.ModuleContext) {
    assert(this.typeStack.length === 0, 'type stack must be empty')
    assert(this.exprStack.length === 0, 'expression stack must be empty')
    assert(this.identOrHoleStack.length === 0, 'parameter stack must be empty')

    const moduleId = this.idGen.nextId()
    this.sourceMap.set(moduleId, this.loc(ctx))
    const module: QuintModule = {
      id: moduleId,
      name: ctx.IDENTIFIER().text,
      defs: this.definitionStack,
    }

    this.definitionStack = []

    this.modules.push(module)
  }

  // translate: const x: type
  exitConst(ctx: p.ConstContext) {
    const typeTag = this.popType().unwrap()

    const id = this.idGen.nextId()
    this.sourceMap.set(id, this.loc(ctx))
    const constDef: QuintDef = {
      kind: 'const',
      name: ctx.IDENTIFIER().text,
      typeAnnotation: typeTag,
      id,
    }
    this.definitionStack.push(constDef)
  }

  // translate: var x: type
  exitVar(ctx: p.VarContext) {
    const typeTag = this.popType().unwrap()

    const id = this.idGen.nextId()
    this.sourceMap.set(id, this.loc(ctx))
    const varDef: QuintDef = {
      kind: 'var',
      name: ctx.IDENTIFIER().text,
      typeAnnotation: typeTag,
      id,
    }
    this.definitionStack.push(varDef)
  }

  exitLetIn(ctx: p.LetInContext) {
    const def = this.definitionStack.pop()
    const expr = this.exprStack.pop()

    const id = this.idGen.nextId()
    this.sourceMap.set(id, this.loc(ctx))
    if (def && expr) {
      const letExpr: QuintEx = { id, kind: 'let', opdef: def as QuintOpDef, expr }
      this.exprStack.push(letExpr)
    }
  }

  // special case for: nondet x = e1; e2
  exitNondet(ctx: p.NondetContext) {
    const [rhs, nested] = this.exprStack.splice(-2)
    const name = ctx.IDENTIFIER().text
    let typeTag: QuintType | undefined
    if (ctx.type()) {
      const maybeType = this.popType()
      if (maybeType.isJust()) {
        // the operator is tagged with a type
        typeTag = maybeType.value
      }
    }

    const id1 = this.idGen.nextId()
    const id2 = this.idGen.nextId()
    this.sourceMap.set(id1, this.loc(ctx))
    this.sourceMap.set(id2, this.loc(ctx))
    if (rhs && nested) {
      const def = {
        id: id2, kind: 'def', name, qualifier: 'nondet', expr: rhs, typeTag,
      }
      const letExpr: QuintEx = {
        id: id1, kind: 'let', opdef: def as QuintOpDef, expr: nested,
      }
      this.exprStack.push(letExpr)
    }
  }

  /** **************** translate operator definititons **********************/

  // translate a top-level or nested operator definition
  exitOperDef(ctx: p.OperDefContext) {
    const name = ctx.normalCallName().text
    const [params, typeTag] = this.processOpDefParams(ctx)
    // get the definition body
    const expr = this.exprStack.pop()

    const doc = this.docStack.length > 0 ? this.docStack.join('\n') : undefined
    this.docStack = []

    // extract the qualifier
    let qualifier: OpQualifier = 'def'
    if (ctx.qualifier()) {
      const qtext = ctx.qualifier().text
      // case distinction to make the type checker happy
      if (qtext === 'pureval' || qtext === 'puredef' ||
        qtext === 'val' || qtext === 'def' ||
        qtext === 'action' || qtext === 'run' || qtext === 'temporal') {
        qualifier = qtext
      } else {
        const ls = this.locStr(ctx)
        // istanbul ignore next
        assert(false, `exitOperDef: ${ls}: Unexpected qualifier: ${qtext}`)
      }
    }

    if (params) {
      // if the definition has parameters, introduce a lambda
      let body = expr ?? this.undefinedDef(ctx)
      const id = this.idGen.nextId()
      this.sourceMap.set(id, this.loc(ctx))

      if (params.length > 0) {
        body = {
          id,
          kind: 'lambda',
          params,
          qualifier,
          expr: expr ?? this.undefinedDef(ctx),
        }
      }
      const def: QuintOpDef = {
        id,
        kind: 'def',
        name,
        qualifier,
        expr: body,
        doc,
      }
      if (typeTag.isJust()) {
        def.typeAnnotation = typeTag.value
      }
      this.definitionStack.push(def)
    } else {
      const ls = this.locStr(ctx)
      // istanbul ignore next
      assert(false,
        `exitOperDef: ${ls}: undefined expr or params in exitOperDef`)
    }
  }

  // translate a top-level def
  exitOper(ctx: p.OperContext) {
    const def = this.definitionStack[this.definitionStack.length - 1]
    const ls = this.locStr(ctx)
    assert(def, `exitOper: ${ls}: undefined operDef in exitOper`)
  }

  // The definition parameters may be of two kinds: C-like and ML-like.
  // Handle them here.
  processOpDefParams(ctx: p.OperDefContext): [QuintLambdaParameter[], Maybe<QuintType>] {
    const params = popMany(this.paramStack, ctx.parameter().length)
    // types of the parameters and of the result
    const ntypes = ctx.type().length
    if (ntypes === 0) {
      return [params, none()]
    } else if (ntypes > 1) {
      // a C-like signature, combine it into an operator type
      const types = popMany(this.typeStack, ntypes)
      const id = this.idGen.nextId()
      this.sourceMap.set(id, this.loc(ctx))
      const fullType: Maybe<QuintType> = just({
        id,
        kind: 'oper',
        args: types.slice(0, -1),
        res: types[types.length - 1],
      })
      return [params, fullType]
    } else {
      // the only type is on the stack
      const fullType = this.popType()
      return [params, fullType]
    }
  }

  // assume name = expr
  exitAssume(ctx: any) {
    const expr = this.exprStack.pop()!
    const name = this.identOrHoleStack.pop()!
    const id = this.idGen.nextId()
    this.sourceMap.set(id, this.loc(ctx))
    const assume: QuintDef = {
      id,
      kind: 'assume',
      name: name,
      assumption: expr,
    }
    this.definitionStack.push(assume)
  }

  // import Foo.x or import Foo.*
  exitImportDef(ctx: any) {
    const ident = this.pathStack.pop()!
    const path = this.pathStack.pop()!
    const id = this.idGen.nextId()
    this.sourceMap.set(id, this.loc(ctx))
    const importDef: QuintDef = {
      id,
      kind: 'import',
      name: ident,
      path,
    }
    this.definitionStack.push(importDef)
  }

  // a path that used in imports
  exitPath(ctx: p.PathContext) {
    const path = ctx.IDENTIFIER().reduce((s, id) => s + id.text, '')
    this.pathStack.push(path)
  }

  // type ALIAS = set(int)
  exitTypedef(ctx: p.TypedefContext) {
    const name = ctx.IDENTIFIER()!.text
    const typeToAlias = this.popType()

    if (name[0].match('[a-z]')) {
      const msg =
        'QNT007: type names must start with an uppercase letter'
      this.pushError(ctx, msg)
    }

    const id = this.idGen.nextId()
    this.sourceMap.set(id, this.loc(ctx))

    const def: QuintDef = {
      id,
      kind: 'typedef',
      name,
    }

    if (typeToAlias.isJust()) {
      def.type = typeToAlias.value
    }

    this.definitionStack.push(def)
  }

  // module Foo = Proto(x = a, y = b)
  exitInstanceMod(ctx: p.InstanceModContext) {
    const identifiers = ctx.IDENTIFIER()!
    const instanceName = identifiers[0].text
    const protoName = identifiers[1].text
    const names = ctx.name()!
    const nexprs = ctx.expr().length
    const overrides: [QuintLambdaParameter, QuintEx][] = []
    if (nexprs > 0) {
      const exprs = popMany(this.exprStack, nexprs)
      for (let i = 0; i < nexprs; i++) {
        const id = this.idGen.nextId()
<<<<<<< HEAD
        // TODO: use a more precise ctx
        this.sourceMap.set(id, this.loc(ctx))

        const name = identifiers[2 + i].text
=======
        this.sourceMap.set(id, this.loc(names[i]))

        const name = names[i].text
>>>>>>> d8c1150c
        overrides.push([{ id, name }, exprs[i]])
      }
    }
    const identityOverride = ctx.MUL() !== undefined

    const id = this.idGen.nextId()
    this.sourceMap.set(id, this.loc(ctx))
    const instance: QuintDef = {
      id,
      kind: 'instance',
      name: instanceName,
      protoName,
      overrides,
      identityOverride,
    }
    this.definitionStack.push(instance)
  }

  /** ******************* translate expressions **************************/

  // an identifier or a literal, e.g., foo, 42, "hello", false
  exitLiteralOrId(ctx: p.LiteralOrIdContext) {
    const ident = ctx.IDENTIFIER()

    const id = this.idGen.nextId()
    this.sourceMap.set(id, this.loc(ctx))
    if (ident) { // identifier
      this.exprStack.push({
        id,
        kind: 'name',
        name: ident.text,
      })
    }
    const intNode = ctx.INT()
    if (intNode) { // integer literal
      this.exprStack.push({
        id,
        kind: 'int',
        value: BigInt(intNode.text.replaceAll('_', '')),
      })
    }
    const boolNode = ctx.BOOL()
    if (boolNode) { // Boolean literal
      this.exprStack.push({
        id,
        kind: 'bool',
        value: (boolNode.text === 'true'),
      })
    }
    const strNode = ctx.STRING()
    if (strNode) { // string, remove the quotes!
      this.exprStack.push({
        id,
        kind: 'str',
        value: strNode.text.slice(1, -1),
      })
    }
  }

  // list access, e.g., f[10]
  exitListApp(ctx: any) {
    this.pushApplication(ctx, 'nth', popMany(this.exprStack, 2))
  }

  // operator application in the normal form, e.g., MyOper("foo", 42)
  exitOperApp(ctx: p.OperAppContext) {
    const name = ctx.normalCallName().text
    let args: QuintEx[] = []
    if (ctx.argList()) {
      // this operator has at least one argument
      const wrappedArgs = this.exprStack.pop()
      if (wrappedArgs && wrappedArgs.kind === 'app') {
        args = wrappedArgs.args
      } else {
        const ls = this.locStr(ctx)
        // istanbul ignore next
        assert(false, `exitOperApp: ${ls}: expected wrapped arguments`)
      }
    } // else no arguments, e.g., set(), list()

    this.pushApplication(ctx, name, args)
  }

  // operator application via dot, e.g., S.union(T)
  exitDotCall(ctx: p.DotCallContext) {
    // pop: the first argument, operator name, the rest of arguments (wrapped)
    const wrappedArgs = ctx.argList() ? this.exprStack.pop() : undefined
    const name = ctx.nameAfterDot().text
    const callee = this.exprStack.pop()
    if (callee === undefined) {
      const ls = this.locStr(ctx)
      assert(false, `exitDotCall: ${ls} callee not found`)
    }
    const hasParen = ctx.LPAREN()
    if (hasParen) {
      // the UFCS form e_1.f(e_2, ..., e_n)
      let args: QuintEx[] = []
      if (wrappedArgs) {
        // n >= 2: there is at least one argument in parentheses
        if (wrappedArgs.kind === 'app' &&
          wrappedArgs.opcode === 'wrappedArgs') {
          args = [callee!].concat(wrappedArgs.args)
        } else {
          const ls = this.locStr(ctx)
          // istanbul ignore next
          assert(false,
            `exitDotCall: ${ls} expected wrappedArgs, found: ${wrappedArgs.kind}`)
        }
      } else {
        // no arguments, as in e.g., s.head()
        args = [callee!]
      }
      // apply the operator to the arguments
      this.pushApplication(ctx, name, args)
    } else {
      // accessing a tuple element, a record field, or name in a module
      const m = name.match(/^_([1-9][0-9]?)$/)
      if (m) {
        // accessing a tuple element via _1, _2, _3, etc.

        const id = this.idGen.nextId()
        this.sourceMap.set(id, this.loc(ctx))
        const idx: QuintEx = {
          id,
          kind: 'int',
          value: BigInt(m[1]),
        }

        this.pushApplication(ctx, 'item', [callee!, idx])
      } else {
        // accessing a record field or a name in a module
        if (name === 'in' || name === 'notin' ||
          name === 'and' || name === 'or' ||
          name === 'iff' || name === 'implies' || name === 'subseteq') {
          const msg =
            'QNT006: no keywords allowed as record fields in record.field'
          this.pushError(ctx, msg)
        }

        const id = this.idGen.nextId()
        this.sourceMap.set(id, this.loc(ctx))
        const field: QuintEx = {
          id,
          kind: 'str',
          value: name,
        }
        this.pushApplication(ctx, 'field', [callee!, field])
      }
    }
  }

  // a list of arguments
  exitArgList(ctx: p.ArgListContext) {
    const nargs = ctx.expr().length
    const args = popMany(this.exprStack, nargs)
    // wrap the arguments with a temporary operator,
    // to be unwrapped later
    this.exprStack.push({
      id: 0n,
      kind: 'app',
      opcode: 'wrappedArgs',
      args,
    })
  }

  // a lambda operator over multiple parameters
  exitLambda(ctx: p.LambdaContext) {
    const expr = this.exprStack.pop()
    const params = popMany(this.paramStack, ctx.parameter().length)
    if (expr) {
      const id = this.idGen.nextId()
      this.sourceMap.set(id, this.loc(ctx))
      this.exprStack.push({
        id,
        kind: 'lambda',
        params: params,
        qualifier: 'def',
        expr,
      })
    } else {
      const ls = this.locStr(ctx)
      // istanbul ignore next
      assert(false, `exitLambda: ${ls}: expected an expression`)
    }
  }

  // a single parameter in a lambda expression: an identifier or '_'
  exitIdentOrHole(ctx: p.IdentOrHoleContext) {
    if (ctx.text === '_') {
      // a hole '_'
      this.identOrHoleStack.push('_')
    } else {
      // a variable name
      this.identOrHoleStack.push(ctx.IDENTIFIER()!.text)
    }
  }

  exitParameter(ctx: p.ParameterContext) {
    const name = popMany(this.identOrHoleStack, 1)[0]

    const id = this.idGen.nextId()
    this.sourceMap.set(id, this.loc(ctx))
    this.paramStack.push({ id, name })
  }

  // an identifier or star '*' in import
  exitIdentOrStar(ctx: p.IdentOrStarContext) {
    if (ctx.text === '*') {
      // a hole '_'
      this.pathStack.push('*')
    } else {
      // a variable name
      this.pathStack.push(ctx.IDENTIFIER()!.text)
    }
  }

  // tuple constructor, e.g., (1, 2, 3)
  exitTuple(ctx: p.TupleContext) {
    const args = popMany(this.exprStack, ctx.expr().length)

    this.pushApplication(ctx, 'Tup', args)
  }

  // pair constructor, e.g., 2 -> 3
  exitPair(ctx: p.PairContext) {
    const args = popMany(this.exprStack, ctx.expr().length)
    this.pushApplication(ctx, 'Tup', args)
  }

  // list constructor, e.g., [1, 2, 3]
  exitList(ctx: p.ListContext) {
    const args = popMany(this.exprStack, ctx.expr().length)
    this.pushApplication(ctx, 'List', args)
  }

  // record constructor, e.g., { name: "igor", year: 2021 }
  exitRecord(ctx: p.RecordContext) {
    const names = ctx.IDENTIFIER().map((n) => n.text)
    const elems: QuintEx[] = popMany(this.exprStack, ctx.expr().length)

    const namesAndValues = zipWith(names, elems, (name, elem) => {
      const id = this.idGen.nextId()
      this.sourceMap.set(id, this.loc(ctx))

      const nameExpression: QuintEx = { id, kind: 'str', value: name }
      return [nameExpression, elem]
    })
    this.pushApplication(ctx, 'Rec', namesAndValues.flat())
  }

  // '+' or '-'
  exitPlusMinus(ctx: p.PlusMinusContext) {
    const opcode = (ctx.PLUS() !== undefined) ? 'iadd' : 'isub'
    const args = popMany(this.exprStack, 2)
    this.pushApplication(ctx, opcode, args)
  }

  // '*', '/', or '%'
  exitMultDiv(ctx: p.MultDivContext) {
    const op = ctx._op
    if (op) {
      let opcode = ''
      switch (op.type) {
        case p.QuintParser.MUL: opcode = 'imul'; break
        case p.QuintParser.DIV: opcode = 'idiv'; break
        case p.QuintParser.MOD: opcode = 'imod'; break
      }
      const args = popMany(this.exprStack, 2)
      this.pushApplication(ctx, opcode, args)
    }
  }

  // integer power, e.g., x^y
  exitPow(ctx: any) {
    const args = popMany(this.exprStack, 2)
    this.pushApplication(ctx, 'ipow', args)
  }

  // unary minus, e.g., -x
  exitUminus(ctx: any) {
    const arg = this.exprStack.pop()
    if (arg) {
      this.pushApplication(ctx, 'iuminus', [arg])
    }
  }

  // x' = e
  exitAsgn(ctx: p.AsgnContext) {
    const id = this.idGen.nextId()
    this.sourceMap.set(id, this.loc(ctx))

    const lhs: QuintName = {
      id,
      kind: 'name',
      name: ctx.IDENTIFIER().text,
    }
    const [rhs] = popMany(this.exprStack, 1)
    this.pushApplication(ctx, 'assign', [lhs, rhs])
  }

  // GT | LT | GE | LE | NE | EQ
  exitRelations(ctx: p.RelationsContext) {
    const op = ctx._op
    if (op) {
      let opcode = ''
      switch (op.type) {
        case p.QuintParser.GT: opcode = 'igt'; break
        case p.QuintParser.GE: opcode = 'igte'; break
        case p.QuintParser.LT: opcode = 'ilt'; break
        case p.QuintParser.LE: opcode = 'ilte'; break
        case p.QuintParser.EQ: opcode = 'eq'; break
        case p.QuintParser.NE: opcode = 'neq'; break
      }
      const args = popMany(this.exprStack, 2)
      this.pushApplication(ctx, opcode, args)
    }
  }

  // p and q
  exitAnd(ctx: any) {
    const args = popMany(this.exprStack, 2)
    this.pushApplication(ctx, 'and', args)
  }

  // p or q
  exitOr(ctx: any) {
    const args = popMany(this.exprStack, 2)
    this.pushApplication(ctx, 'or', args)
  }

  // p implies q
  exitImplies(ctx: any) {
    const args = popMany(this.exprStack, 2)
    this.pushApplication(ctx, 'implies', args)
  }

  // p iff q
  exitIff(ctx: any) {
    const args = popMany(this.exprStack, 2)
    this.pushApplication(ctx, 'iff', args)
  }

  // and { p, q, r }
  exitAndExpr(ctx: p.AndExprContext) {
    const args = popMany(this.exprStack, ctx.expr().length)
    this.pushApplication(ctx, 'and', args)
  }

  // or { p, q, r }
  exitOrExpr(ctx: p.OrExprContext) {
    const args = popMany(this.exprStack, ctx.expr().length)
    this.pushApplication(ctx, 'or', args)
  }

  // all { p, q, r }
  exitActionAll(ctx: p.ActionAllContext) {
    const args = popMany(this.exprStack, ctx.expr().length)
    this.pushApplication(ctx, 'actionAll', args)
  }

  // any { p, q, r }
  exitActionAny(ctx: p.ActionAnyContext) {
    const args = popMany(this.exprStack, ctx.expr().length)
    this.pushApplication(ctx, 'actionAny', args)
  }

  // if (p) e1 else e2
  exitIfElse(ctx: any) {
    const args = popMany(this.exprStack, 3)
    this.pushApplication(ctx, 'ite', args)
  }

  // entry match
  //   | "Cat": cat => cat.name != ""
  //   | "Dog": dog => dog.year > 0
  exitMatch(ctx: p.MatchContext) {
    const options = ctx.STRING().map((opt) => opt.text.slice(1, -1))
    const noptions = options.length
    // expressions in the right-hand sides, e.g., dog.year > 0
    const rhsExprs = popMany(this.exprStack, noptions)
    // parameters in the right-hand side
    const params = popMany(this.paramStack, noptions)
    // matched expressionm e.g., entry
    const exprToMatch = popMany(this.exprStack, 1)![0]
    const matchArgs: QuintEx[] = [exprToMatch]
    // push the tag value and the corresponding lambda in matchArgs
    for (let i = 0; i < noptions; i++) {
      const tagId = this.idGen.nextId()
      this.sourceMap.set(tagId, this.loc(ctx))
      const tag: QuintEx = {
        id: tagId,
        kind: 'str',
        value: options[i],
      }
      const lamId = this.idGen.nextId()
      this.sourceMap.set(lamId, this.loc(ctx))
      const lam: QuintEx = {
        id: lamId,
        kind: 'lambda',
        params: [params[i]],
        qualifier: 'def',
        expr: rhsExprs[i],
      }
      matchArgs.push(tag)
      matchArgs.push(lam)
    }
    // construct the match expression and push it in exprStack
    this.pushApplication(ctx, 'unionMatch', matchArgs)
  }

  /** ******************* translate types ********************************/

  // the integer type, that is, int
  exitTypeInt(ctx: p.TypeIntContext) {
    const id = this.idGen.nextId()
    this.sourceMap.set(id, this.loc(ctx))
    this.typeStack.push({ id, kind: 'int' })
  }

  // the Boolean type, that is, bool
  exitTypeBool(ctx: p.TypeBoolContext) {
    const id = this.idGen.nextId()
    this.sourceMap.set(id, this.loc(ctx))
    this.typeStack.push({ id, kind: 'bool' })
  }

  // the string type, that is, str
  exitTypeStr(ctx: p.TypeStrContext) {
    const id = this.idGen.nextId()
    this.sourceMap.set(id, this.loc(ctx))
    this.typeStack.push({ id, kind: 'str' })
  }

  // a type variable, a type constant, or a reference to a type alias
  exitTypeConstOrVar(ctx: p.TypeConstOrVarContext) {
    const name = ctx.IDENTIFIER().text
    const id = this.idGen.nextId()
    this.sourceMap.set(id, this.loc(ctx))
    if (name[0].match('[a-z]')) {
      // a type variable from: a, b, ... z
      this.typeStack.push({ id, kind: 'var', name })
    } else {
      // a type constant, e.g., declared via typedef
      this.typeStack.push({ id, kind: 'const', name })
    }
  }

  // a set type, e.g., set(int)
  exitTypeSet(ctx: p.TypeSetContext) {
    const last = this.popType().unwrap()
    const id = this.idGen.nextId()
    this.sourceMap.set(id, this.loc(ctx))
    this.typeStack.push({ id, kind: 'set', elem: last })
  }

  // a list type, e.g., list(int)
  exitTypeList(ctx: p.TypeListContext) {
    const top = this.popType().unwrap()
    const id = this.idGen.nextId()
    this.sourceMap.set(id, this.loc(ctx))
    this.typeStack.push({ id, kind: 'list', elem: top })
  }

  // A function type, e.g., str => int
  exitTypeFun(ctx: p.TypeFunContext) {
    const res = this.popType().unwrap()
    const arg = this.popType().unwrap()
    const id = this.idGen.nextId()
    this.sourceMap.set(id, this.loc(ctx))
    this.typeStack.push({ id, kind: 'fun', arg, res })
  }

  // A tuple type, e.g., (int, bool)
  // the type stack contains the types of the elements
  exitTypeTuple(ctx: p.TypeTupleContext) {
    const elemTypes: QuintType[] = popMany(this.typeStack, ctx.type().length)
    const id = this.idGen.nextId()
    this.sourceMap.set(id, this.loc(ctx))

    const fields =
      elemTypes.map((t, i) => ({ fieldName: `${i}`, fieldType: t }))
    this.typeStack.push({
      id: id,
      kind: 'tup',
      fields: { kind: 'row', fields: fields, other: { kind: 'empty' } },
    })
  }

  exitRow(ctx: p.RowContext) {
    const names = ctx.IDENTIFIER().map((n) => n.text)
    const elemTypes: QuintType[] = popMany(this.typeStack, ctx.type().length)

    const fields = compact(zipWith(names, elemTypes, (name, elemType) => {
      if (name !== undefined && elemType !== undefined) {
        return { fieldName: name, fieldType: elemType }
      } else {
        return undefined
      }
    }))

    let other: Row
    if (names.length > elemTypes.length) {
      other = { kind: 'var', name: names[names.length - 1] }
    } else {
      other = { kind: 'empty' }
    }

    const row: Row = { kind: 'row', fields, other }
    this.rowStack.push(row)
  }

  // A record type that is not a disjoint union, e.g.,
  // { name: str, year: int }
  // The row stack contains the row with the types of the fields.
  exitTypeRec(ctx: p.TypeRecContext) {
    const row = this.popRow()
    const id = this.idGen.nextId()
    this.sourceMap.set(id, this.loc(ctx))
    this.typeStack.push({ id, kind: 'rec', fields: row })
  }

  // A disjoint union type, e.g.,
  //   | { type: "ack", from: address }
  //   | { type: "syn", to: address }
  exitTypeUnionRec(ctx: p.TypeUnionRecContext) {
    const size = ctx.typeUnionRecOne().length
    const ls = this.locStr(ctx)
    assert(size > 0, `exitTypeUnionRec: ${ls}: size == 0`)
    const singletonUnions: QuintType[] = popMany(this.typeStack, size)
    if (singletonUnions && singletonUnions[0].kind === 'union') {
      const tag = singletonUnions[0].tag
      let records = singletonUnions[0].records
      for (let i = 1; i < size; i++) {
        const one = singletonUnions[i]
        if (one.kind === 'union') {
          if (one.tag === tag) {
            records = records.concat(one.records)
          } else {
            const tags = `${tag} and ${one.tag}`
            const msg =
              'QNT011: Records in disjoint union have different tag fields: '
            this.pushError(ctx, msg + tags)
          }
        } else {
          // istanbul ignore next
          assert(false, 'exitTypeUnionRec: no union in exitTypeUnionRec')
        }
      }
      const id = this.idGen.nextId()
      this.sourceMap.set(id, this.loc(ctx))
      this.typeStack.push({ id, kind: 'union', tag, records })
    } else {
      const ls = this.locStr(ctx)
      // istanbul ignore next
      assert(false, `exitTypeUnionRec: ${ls} no union in exitTypeUnionRec`)
    }
  }

  // One option of a disjoint union, e.g.,
  //   | { type: "ack", from: address }
  // The row stack contains the row with the types of the fields.
  exitTypeUnionRecOne(ctx: p.TypeUnionRecOneContext) {
    // the first name is the tag name (according to the grammar)
    const tagName = ctx.IDENTIFIER().text
    const tagVal = ctx.STRING().toString().slice(1, -1)
    let records: { tagValue: string, fields: Row }[] = []
    if (ctx.row()) {
      const row = this.popRow()
      records = [{ tagValue: tagVal, fields: row }]
    }
    // construct a singleton disjoint union, which should be assembled above
    const singleton: QuintType = {
      id: 0n, // This ID will be discarded in assembly.
      kind: 'union',
      tag: tagName,
      records,
    }

    this.typeStack.push(singleton)
  }

  // an operator type, e.g., (int, str) => bool
  exitTypeOper(ctx: p.TypeOperContext) {
    const resType = this.popType().unwrap()
    const nargs = ctx.type().length - 1
    const argTypes: QuintType[] = popMany(this.typeStack, nargs)
    const id = this.idGen.nextId()
    this.sourceMap.set(id, this.loc(ctx))
    this.typeStack.push({
      id,
      kind: 'oper',
      args: argTypes,
      res: resType,
    })
  }

  enterDocLines(ctx: p.DocLinesContext) {
    // The comment content is the text of the comment minus the `/// ` prefix
    const doc = ctx.DOCCOMMENT().map(l => l.text.slice(4, -1))
    this.docStack = doc
  }

  /*
   * Produce a human-readable location string.
   */
  private locStr(ctx: ParserRuleContext) {
    const line = ctx.start.line
    const col = ctx.start.charPositionInLine
    return `${line}:${col}`
  }

  private loc(ctx: ParserRuleContext): Loc {
    if (ctx.stop) {
      // Try to use index. If not available, use column instead.
      // This is what works best with the information provided by the parser
      const endCol = ctx.stop.stopIndex !== 0
        ? ctx.start.charPositionInLine + (ctx.stop.stopIndex - ctx.start.startIndex)
        : ctx.stop.charPositionInLine
      return {
        source: this.sourceLocation,
        start: { line: ctx.start.line - 1, col: ctx.start.charPositionInLine, index: ctx.start.startIndex },
        end: { line: ctx.stop.line - 1, col: endCol, index: ctx.stop.stopIndex },
      }
    } else {
      return {
        source: this.sourceLocation,
        start: { line: ctx.start.line - 1, col: ctx.start.charPositionInLine, index: ctx.start.startIndex },
      }
    }
  }

  // Push the application of operator `name` to `args` onto the internal
  // stack of expressions
  private pushApplication(ctx: any, name: string, args: QuintEx[]) {
    const id = this.idGen.nextId()
    this.sourceMap.set(id, this.loc(ctx))
    this.exprStack.push({
      id,
      kind: 'app',
      opcode: name,
      args,
    })
  }

  // push an error from the context
  private pushError(ctx: ParserRuleContext, message: string) {
    const start = { line: ctx.start.line - 1, col: ctx.start.charPositionInLine, index: ctx.start.startIndex }
    // istanbul ignore next
    const end =
      ctx.stop
        ? { line: ctx.stop.line - 1, col: ctx.stop.charPositionInLine, index: ctx.stop.stopIndex }
        : start
    this.errors.push({ explanation: message, locs: [{ source: this.sourceLocation, start, end }] })
  }

  // pop a type
  private popType(): Maybe<QuintType> {
    // the user has specified a type
    const tp = this.typeStack.pop()
    return tp ? just(tp) : none()
  }

  // pop a row
  private popRow(): Row {
    // the user has specified a row
    const tp = this.rowStack.pop()
    return tp!
  }

  private undefinedDef(ctx: any): QuintEx {
    const id = this.idGen.nextId()
    this.sourceMap.set(id, this.loc(ctx))
    return { id, kind: 'name', name: 'undefined' }
  }
}

function popMany<T>(stack: T[], n: number): T[] {
  if (n === 0) {
    // Special case since splice(-0) returns the whole array
    return []
  }
  assert(stack.length >= n, 'popMany: too few elements in stack')

  return stack.splice(-n)
}<|MERGE_RESOLUTION|>--- conflicted
+++ resolved
@@ -321,16 +321,9 @@
       const exprs = popMany(this.exprStack, nexprs)
       for (let i = 0; i < nexprs; i++) {
         const id = this.idGen.nextId()
-<<<<<<< HEAD
-        // TODO: use a more precise ctx
-        this.sourceMap.set(id, this.loc(ctx))
-
-        const name = identifiers[2 + i].text
-=======
         this.sourceMap.set(id, this.loc(names[i]))
 
         const name = names[i].text
->>>>>>> d8c1150c
         overrides.push([{ id, name }, exprs[i]])
       }
     }
