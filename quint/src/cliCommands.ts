--- conflicted
+++ resolved
@@ -53,12 +53,11 @@
 import { Evaluator } from './runtime/impl/evaluator'
 import { NameResolver } from './names/resolver'
 import { walkExpression } from './ir/IRVisitor'
-<<<<<<< HEAD
+import { convertInit } from './ir/initToPredicate'
 import { QuintRustWrapper } from './quintRustWrapper'
 import { replacer } from './jsonHelper'
-=======
-import { convertInit } from './ir/initToPredicate'
->>>>>>> a0a9edff
+
+
 
 export type stage =
   | 'loading'
