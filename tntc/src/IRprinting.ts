/* ----------------------------------------------------------------------------------
 * Copyright (c) Informal Systems 2022. All rights reserved.
 * Licensed under the Apache 2.0.
 * See License.txt in the project root for license information.
 * --------------------------------------------------------------------------------- */

/**
 * Pretty printing for IR components.
 *
 * @author Gabriela Moreira
 *
 * @module
 */

import { TntDef, TntEx, TntModule, isAnnotatedDef } from './tntIr'
import { Row, TntType } from './tntTypes'

/**
 * Pretty prints a module
 *
 * @param tntModule the TNT module to be formatted
 *
 * @returns a string with the pretty printed definition
 */
export function moduleToString(tntModule: TntModule): string {
  const defs = tntModule.defs.map(definitionToString).join('\n  ')
  return `module ${tntModule.name} {\n  ${defs}\n}`
}

/**
 * Pretty prints a definition
 *
 * @param def the TNT expression to be formatted
 *
 * @returns a string with the pretty printed definition
 */
export function definitionToString(def: TntDef): string {
  const typeAnnotation =
    isAnnotatedDef(def) ? `: ${typeToString(def.typeAnnotation)}` : ''
  switch (def.kind) {
    case 'def':
      return `${def.qualifier} ${def.name}${typeAnnotation} = ${expressionToString(def.expr)}`
    case 'var':
      return `var ${def.name}${typeAnnotation}`
    case 'const':
      return `const ${def.name}${typeAnnotation}`
    case 'assume':
      return `assume ${def.name} = ${expressionToString(def.assumption)}`
    case 'typedef':
      if (def.type) {
        return `type ${def.name} = ${typeToString(def.type)}`
      } else {
        return `type ${def.name}`
      }
    case 'import':
      return `import ${def.path}.${def.name}`
    case 'instance': {
      const overrides = def.overrides.map(o => `${o[0]} = ${expressionToString(o[1])}`).join(', ')
      return `module ${def.name} = ${def.protoName}(${overrides})`
    }
    case 'module':
      return moduleToString(def.module)
  }
}

/**
 * Pretty prints an expression
 *
 * @param expr the TNT expression to be formatted
 *
 * @returns a string with the pretty printed expression
 */
export function expressionToString(expr: TntEx): string {
  switch (expr.kind) {
    case 'name':
      return expr.name
    case 'bool':
    case 'int':
      return expr.value.toString()
    case 'str':
      return `"${expr.value}"`
    case 'app':
      return `${expr.opcode}(${expr.args.map(expressionToString).join(', ')})`
    case 'lambda':
      return `(${expr.params.join(', ')} => ${expressionToString(expr.expr)})`
    case 'let':
      return `${definitionToString(expr.opdef)} { ${expressionToString(expr.expr)} }`
  }
}

/**
 * Pretty prints a type
 *
 * @param type the TNT type to be formatted
 *
 * @returns a string with the pretty printed type
 */
export function typeToString(type: TntType): string {
  switch (type.kind) {
    case 'bool':
    case 'int':
    case 'str':
      return type.kind
    case 'const':
    case 'var':
      return type.name
    case 'set':
      return `Set[${typeToString(type.elem)}]`
    case 'list':
      return `List[${typeToString(type.elem)}]`
    case 'fun':
      return `(${typeToString(type.arg)} -> ${typeToString(type.res)})`
    case 'oper': {
      const args = type.args.map(typeToString).join(', ')
      return `(${args}) => ${typeToString(type.res)}`
    }
    case 'tup':
      return `(${rowTypesToString(type.fields)})`
    case 'rec': {
      const fields = rowToString(type.fields)
      return `${fields}`
    }
    case 'union': {
      const records = type.records.map(rec => {
        return `| { ${type.tag}: "${rec.tagValue}", ${rowFieldsToString(rec.fields)} }`
      })
      return records.join('\n')
    }
  }
}

<<<<<<< HEAD
export function rowToString (r: Row): string {
  const fields = rowFieldsToString(r)
  return fields !== '' ? `{ ${fields} }` : '{}'
}

function rowFieldsToString(r: Row): string {
=======
export function rowToString(r: Row): string {
>>>>>>> f29d9773
  switch (r.kind) {
    case 'empty':
      return ''
    case 'var':
      return `| ${r.name}`
    case 'row': {
      const fields = r.fields.map(f => `${f.fieldName}: ${typeToString(f.fieldType)}`)
      const other = rowFieldsToString(r.other)
      switch (r.other.kind) {
        case 'row':
          fields.push(other)
          return `${fields.join(', ')}`
        case 'var':
          return `${fields.join(', ')} ${other}`
        case 'empty':
          return `${fields.join(', ')}`
      }
    }
  }
}

function rowTypesToString (r: Row): string {
  switch (r.kind) {
    case 'empty':
      return ''
    case 'var':
      return r.name
    case 'row': {
      const fields = sortByFieldName(r.fields).map(f => typeToString(f.fieldType))
      const other = rowTypesToString(r.other)
      if (other !== '') {
        fields.push(other)
      }
      return fields.join(', ')
    }
  }
}

function sortByFieldName (fields: { fieldName: string, fieldType: TntType }[]) {
  return fields.sort((a, b) => {
    if (BigInt(a.fieldName) > BigInt(b.fieldName)) {
      return 1
    } else {
      return -1
    }
  })
}<|MERGE_RESOLUTION|>--- conflicted
+++ resolved
@@ -129,16 +129,12 @@
   }
 }
 
-<<<<<<< HEAD
-export function rowToString (r: Row): string {
+export function rowToString(r: Row): string {
   const fields = rowFieldsToString(r)
   return fields !== '' ? `{ ${fields} }` : '{}'
 }
 
 function rowFieldsToString(r: Row): string {
-=======
-export function rowToString(r: Row): string {
->>>>>>> f29d9773
   switch (r.kind) {
     case 'empty':
       return ''
@@ -160,7 +156,7 @@
   }
 }
 
-function rowTypesToString (r: Row): string {
+function rowTypesToString(r: Row): string {
   switch (r.kind) {
     case 'empty':
       return ''
@@ -177,7 +173,7 @@
   }
 }
 
-function sortByFieldName (fields: { fieldName: string, fieldType: TntType }[]) {
+function sortByFieldName(fields: { fieldName: string, fieldType: TntType }[]) {
   return fields.sort((a, b) => {
     if (BigInt(a.fieldName) > BigInt(b.fieldName)) {
       return 1
