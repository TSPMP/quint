/* ----------------------------------------------------------------------------------
 * Copyright (c) Informal Systems 2022. All rights reserved.
 * Licensed under the Apache 2.0.
 * See License.txt in the project root for license information.
 * --------------------------------------------------------------------------------- */

/**
 * Inference for effects. Walks through a module and infers effects for all expressions.
 * See ADR 0004 for additional information
 *
 * @author Gabriela Moreira
 *
 * @module
 */

import { Either, right, left, mergeInMany } from '@sweet-monads/either'
import { DefinitionTable, DefinitionTableByModule, emptyTable, ValueDefinition } from '../definitionsCollector'
import { expressionToString } from '../IRprinting'
import { IRVisitor, walkModule } from '../IRVisitor'
import { TntApp, TntBool, TntEx, TntInt, TntLambda, TntLet, TntModule, TntModuleDef, TntName, TntOpDef, TntStr } from '../tntIr'
import { Effect, emptyVariables, unify, Signature, effectNames } from './base'
import { applySubstitution, Substitutions, compose } from './substitutions'
import { ErrorTree, errorTreeToString } from '../errorTree'
import { scopesForId, ScopeTree, treeFromModule } from '../scoping'

/**
 * Infers an effect for every expression in a module based on predefined
 * context and the definitions table for that module
 *
 * @param context a map from operator identifiers to their effect signature
 * @param definitionsTable the collected definitions for the module under inference
 * @param module: the TNT module to infer effects for
 *
 * @returns a map from expression ids to their effects when inferrence succeeds.
 *          Otherwise, a map from expression ids to the corresponding error for
 *          the problematic expressions.
 */
<<<<<<< HEAD
export function inferEffects (context: Map<string, Signature>, definitionsTable: DefinitionTableByModule, module: TntModule): Either<Map<BigInt, ErrorTree>, Map<BigInt, Effect>> {
  const visitor = new EffectInferrerVisitor(context, definitionsTable)
=======
export function inferEffects (signatures: Map<string, Signature>, definitionsTable: DefinitionTableByModule, module: TntModule): Either<Map<bigint, ErrorTree>, Map<bigint, Effect>> {
  const visitor = new EffectInferrerVisitor(signatures, definitionsTable)
>>>>>>> d71f74f8
  walkModule(visitor, module)
  if (visitor.errors.size > 0) {
    return left(visitor.errors)
  } else {
    return right(visitor.effects)
  }
}

/* Walks the IR from node to root inferring effects for expressions and
 * assigning them to the effects attribute map, to be used in upward
 * expressions. Errors are written to the errors attribute.
 */
class EffectInferrerVisitor implements IRVisitor {
  constructor(context: Map<string, Signature>, definitionsTable: DefinitionTableByModule) {
    this.context = context
    this.definitionsTable = definitionsTable
  }

  effects: Map<bigint, Effect> = new Map<bigint, Effect>()
  errors: Map<bigint, ErrorTree> = new Map<bigint, ErrorTree>()

  private context: Map<string, Signature>
  private definitionsTable: DefinitionTableByModule
  private freshVarCounters: Map<string, number> = new Map<string, number>()

  private currentModule?: TntModule
  private currentTable: DefinitionTable = emptyTable()
  private currentScopeTree: ScopeTree = { value: 0n, children: [] }
  private moduleStack: TntModule[] = []

  private substitutions: Substitutions = []

  enterModuleDef (def: TntModuleDef): void {
    this.moduleStack.push(def.module)

    this.updateCurrentModule()
  }

  exitModuleDef (_: TntModuleDef): void {
    this.moduleStack.pop()

    this.updateCurrentModule()
  }

  exitName (expr: TntName): void {
    const location = `Inferring effect for name ${expr.name}`

    this.fetchFromDefinitionsTable(expr.name, expr.id).map(def => {
      switch (def.kind) {
        case 'param': {
          /*  { kind: 'param', identifier: p } ∈ Γ
           * ------------------------------------ (NAME-PARAM)
           *          Γ ⊢ v: Read[r_p]
           */
          const paramEffect = this.context.get(expr.name)!(1)
          if (!paramEffect) {
            throw new Error(`Couldn't find lambda parameter named ${expr.name} in context`)
          }

          this.effects.set(expr.id, paramEffect)
          break
        }
        case 'const': {
          /* { kind: 'const', identifier: c } ∈ Γ
           * ------------------------------------- (NAME-CONST)
           *       Γ ⊢ c: Pure
           */
          const effect: Effect = {
            kind: 'concrete', read: emptyVariables, update: emptyVariables, temporal: emptyVariables,
          }
          this.effects.set(expr.id, effect)
          break
        }
        case 'var': {
          /*  { kind: 'var', identifier: v } ∈ Γ
           * ------------------------------------ (NAME-VAR)
           *          Γ ⊢ v: Read[v]
           */
          const effect: Effect = {
            kind: 'concrete', read: { kind: 'concrete', vars: [expr.name] }, update: emptyVariables, temporal: emptyVariables,
          }
          this.effects.set(expr.id, effect)
          break
        }
        default:
          /* { identifier: op, effect: E } ∈ Γ
           * -------------------------------------- (NAME-OP)
           *           Γ ⊢ op: E
           */
          this.fetchSignature(expr.name, 2)
            .map(s => this.effects.set(expr.id, s))
      }
    }).mapLeft(m => this.errors.set(expr.id, { message: m, location: location, children: [] }))
  }

  /* { identifier: op, effect: E } ∈ Γ    Γ ⊢ p0:E0 ... Γ ⊢ pn:EN
   * Eres <- freshVar   S = unify(E, (E0, ...,  EN) => Eres)
   * ------------------------------------------------------ (APP)
   *           Γ ⊢ op(p0, ..., pn): S(Eres)
   */
  exitApp (expr: TntApp): void {
    if (this.errors.size > 0) {
      // Don't try to infer application if there are errors with the args
      return
    }

    const location = `Trying to infer effect for operator application in ${expressionToString(expr)}`

    this.fetchSignature(expr.opcode, expr.args.length)
      .mapLeft(m => this.errors.set(expr.id, { message: m, location: location, children: [] }))
      .map(signature => {
        const resultEffect: Effect = { kind: 'quantified', name: this.freshVar('e') }
        const substitution = unify(signature, {
          kind: 'arrow',
          params: expr.args.map((a: TntEx) => {
            return this.effects.get(a.id)!
          }),
          result: resultEffect,
        })

        const resultEffectWithSubs = substitution.chain(s => compose(s, this.substitutions)).chain(s => {
          this.substitutions = s

          this.effects.forEach((effect, id) => {
            applySubstitution(s, effect).map(e => this.effects.set(id, e))
          })

          return applySubstitution(s, resultEffect)
        })

        return resultEffectWithSubs
          .map(e => this.effects.set(expr.id, e))
          .mapLeft(error => this.errors.set(expr.id, { location: location, children: [error] }))
      })
  }

  // Literals are always Pure
  exitLiteral (expr: TntBool | TntInt | TntStr): void {
    this.effects.set(expr.id, { kind: 'concrete', read: emptyVariables, update: emptyVariables, temporal: emptyVariables })
  }

  /*                        Γ ⊢ e: E
   * ------------------------------------------------------------- (OPDEF)
   * Γ ∪ { identifier: op, effect: E } ⊢ (def op(params) = e): Pure
   */
  exitOpDef (def: TntOpDef): void {
    if (!this.effects.get(def.expr.id)) {
      return
    }
    const e = this.effects.get(def.expr.id)!

    // Set the expression effect as the definition effect for it to be available at the result
    this.effects.set(def.id, e)
    this.context.set(def.name, (_) => e)
  }

  /*     Γ ⊢ e: E
   * ----------------------- (LET)
   * Γ ⊢ <opdef> { e }: E
   */
  exitLet (expr: TntLet): void {
    if (this.errors.size > 0) {
      // Don't try to infer let if there are errors with the defined expression
      return
    }
    const e = this.effects.get(expr.expr.id)!

    this.effects.set(expr.id, e)
  }

  /*                  Γ ⊢ e: E
   * ---------------------------------------------- (LAMBDA)
   * Γ ⊢ (p0, ..., pn) => e: (E0, ..., En) => E
   */

  enterLambda (expr: TntLambda): void {
    expr.params
      .forEach(p => {
        const name = `e_${p}_${expr.id}`
        this.context.set(p, (_) => ({
          kind: 'quantified',
          name: name,
        }))
      })
  }

  exitLambda (expr: TntLambda): void {
    if (!this.effects.get(expr.expr.id)) {
      return
    }
    const e = this.effects.get(expr.expr.id)!

    const params = mergeInMany(expr.params
      .map(p => {
        const paramEffect = this.context.get(p)!(1)
        this.context.delete(p)
        return applySubstitution(this.substitutions, paramEffect)
      }))

    params.map(ps => {
      const effect: Effect = { kind: 'arrow', params: ps, result: e }
      this.effects.set(expr.id, effect)
    })
  }

  private freshVar (prefix: string): string {
    const counter = this.freshVarCounters.get(prefix)! ?? 0
    this.freshVarCounters.set(prefix, counter + 1)

    return `${prefix}${counter}`
  }

  private fetchFromDefinitionsTable (name: string, scope: bigint): Either<string, ValueDefinition> {
    const value = this.currentTable.valueDefinitions.find(def => {
      return def.identifier === name && (!def.scope || scopesForId(this.currentScopeTree, scope).includes(def.scope))
    })
    if (value) {
      return right(value)
    } else {
      return left(`Couldn't find definition for ${name} in definition table in scope`)
    }
  }

  private fetchSignature (opcode: string, arity: number): Either<string, Effect> {
    // Assumes a valid number of arguments
    if (!this.context.get(opcode)) {
      return left(`Signature not found for operator: ${opcode}`)
    }
    const signatureFunction = this.context.get(opcode)!
    const signature = signatureFunction(arity)
    return right(this.replaceEffectNamesWithFresh(signature))
  }

  private replaceEffectNamesWithFresh (effect: Effect): Effect {
    const names = effectNames(effect)
    const subs: Substitutions = names.map(name => {
      return { kind: name.kind, name: name.name, value: { kind: 'quantified', name: this.freshVar('v') } }
    })

    compose(subs, this.substitutions).map(s => this.substitutions = s)

    const result = applySubstitution(subs, effect)
    if (result.isLeft()) {
      throw new Error(`Error applying fresh names substitution: ${errorTreeToString(result.value)} `)
    } else {
      return result.value
    }
  }

  private updateCurrentModule (): void {
    if (this.moduleStack.length > 0) {
      this.currentModule = this.moduleStack[this.moduleStack.length - 1]

      const moduleTable = this.definitionsTable.get(this.currentModule!.name)!
      this.currentTable = moduleTable
      this.currentScopeTree = treeFromModule(this.currentModule)
    }
  }
}<|MERGE_RESOLUTION|>--- conflicted
+++ resolved
@@ -35,13 +35,8 @@
  *          Otherwise, a map from expression ids to the corresponding error for
  *          the problematic expressions.
  */
-<<<<<<< HEAD
-export function inferEffects (context: Map<string, Signature>, definitionsTable: DefinitionTableByModule, module: TntModule): Either<Map<BigInt, ErrorTree>, Map<BigInt, Effect>> {
+export function inferEffects (context: Map<string, Signature>, definitionsTable: DefinitionTableByModule, module: TntModule): Either<Map<bigint, ErrorTree>, Map<bigint, Effect>> {
   const visitor = new EffectInferrerVisitor(context, definitionsTable)
-=======
-export function inferEffects (signatures: Map<string, Signature>, definitionsTable: DefinitionTableByModule, module: TntModule): Either<Map<bigint, ErrorTree>, Map<bigint, Effect>> {
-  const visitor = new EffectInferrerVisitor(signatures, definitionsTable)
->>>>>>> d71f74f8
   walkModule(visitor, module)
   if (visitor.errors.size > 0) {
     return left(visitor.errors)
