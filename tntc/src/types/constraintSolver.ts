--- conflicted
+++ resolved
@@ -15,13 +15,8 @@
 import { Either, left, right } from '@sweet-monads/either'
 import { buildErrorLeaf, buildErrorTree, ErrorTree, Error } from '../errorTree'
 import { typeToString } from '../IRprinting'
-<<<<<<< HEAD
-import { IRVisitor, walkType } from '../IRVisitor'
-import { TntOperType, TntTupleType, TntType, TntVarType } from '../tntTypes'
+import { TntType, typeNames } from '../tntTypes'
 import { Constraint } from './base'
-=======
-import { TntType, typeNames } from '../tntTypes'
->>>>>>> b2daa846
 import { applySubstitution, applySubstitutionToConstraint, compose, Substitutions } from './substitutions'
 
 /*
