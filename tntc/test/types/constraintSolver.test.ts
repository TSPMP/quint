import { describe, it } from 'mocha'
import { assert } from 'chai'
import { solveConstraint, unify, unifyRows } from '../../src/types/constraintSolver'
import { parseRowOrThrow, parseTypeOrThrow } from '../../src/types/parser'
import { Constraint } from '../../src/types/base'
import { substitutionsToString } from '../../src/types/printing'
import { Substitutions } from '../../src/types/substitutions'
import { Row } from '../../src/tntTypes'
import { errorTreeToString } from '../../src/errorTree'

describe('solveConstraint', () => {
  it('solves simple equality', () => {
    const constraint: Constraint = {
      kind: 'eq',
      types: [
        parseTypeOrThrow('a'),
        parseTypeOrThrow('int'),
      ],
      sourceId: 1n,
    }

    const result = solveConstraint(constraint)

    assert.isTrue(result.isRight())
    result.map(subs => assert.deepEqual(substitutionsToString(subs),
      '[ a |-> int ]'
    ))
  })

  it('solves conjunctions', () => {
    const constraint1: Constraint = {
      kind: 'eq',
      types: [
        parseTypeOrThrow('a'),
        parseTypeOrThrow('int'),
      ],
      sourceId: 1n,
    }

    const constraint2: Constraint = {
      kind: 'eq',
      types: [
        parseTypeOrThrow('b'),
        parseTypeOrThrow('a'),
      ],
      sourceId: 2n,
    }

    const constraint: Constraint = {
      kind: 'conjunction',
      constraints: [constraint1, constraint2],
      sourceId: 3n,
    }

    const result = solveConstraint(constraint)

    assert.isTrue(result.isRight())
    result.map(subs => assert.deepEqual(substitutionsToString(subs),
      '[ a |-> int, b |-> int ]'
    ))
  })

  it('solves empty constraint', () => {
    const constraint: Constraint = { kind: 'empty' }

    const result = solveConstraint(constraint)

    assert.isTrue(result.isRight())
    result.map(subs => assert.sameDeepMembers(subs, []))
  })

  it('fails to solve equality constraint between incompatible types', () => {
    const constraint1: Constraint = {
      kind: 'eq',
      types: [
        parseTypeOrThrow('bool'),
        parseTypeOrThrow('int'),
      ],
      sourceId: 1n,
    }

    const constraint2: Constraint = {
      kind: 'eq',
      types: [
        parseTypeOrThrow('Set[a]'),
        parseTypeOrThrow('List[a]'),
      ],
      sourceId: 2n,
    }

    const constraint: Constraint = {
      kind: 'conjunction',
      constraints: [constraint1, constraint2],
      sourceId: 3n,
    }

    const result = solveConstraint(constraint)

    assert.isTrue(result.isLeft())
    result.mapLeft(errors => {
      assert.sameDeepMembers([...errors.entries()], [
        [1n, {
          message: "Couldn't unify bool and int",
          location: 'Trying to unify bool and int',
          children: [],
        }],
        [2n, {
          message: "Couldn't unify set and list",
          location: 'Trying to unify Set[a] and List[a]',
          children: [],
        }],
      ])
    })
  })
})

describe('unify', () => {
  it('unifies variable with other type', () => {
    const result = unify(
      parseTypeOrThrow('a'),
      parseTypeOrThrow('(Set[b]) => List[b]')
    )

    assert.isTrue(result.isRight())
    result.map(subs => assert.deepEqual(substitutionsToString(subs),
      '[ a |-> (Set[b]) => List[b] ]'
    ))
  })

  it('returns empty substitution for equal types', () => {
    const result = unify(
      parseTypeOrThrow('(Set[b]) => List[b]'),
      parseTypeOrThrow('(Set[b]) => List[b]')
    )

    assert.isTrue(result.isRight())
    result.map(subs => assert.sameDeepMembers(subs, []))
  })

  it('unifies args and results of arrow and function types', () => {
    const result = unify(
      parseTypeOrThrow('(a) => int -> bool'),
      parseTypeOrThrow('((Set[b]) => List[b]) => b -> c')
    )

    assert.isTrue(result.isRight())
    result.map(subs => assert.deepEqual(substitutionsToString(subs),
      '[ a |-> (Set[int]) => List[int], c |-> bool, b |-> int ]'
    ))
  })

  it('unifies elements of tuples, set and list types', () => {
    const result = unify(
      parseTypeOrThrow('(Set[a], List[b])'),
      parseTypeOrThrow('(Set[int], List[bool])')
    )

    assert.isTrue(result.isRight())
    result.map(subs => assert.deepEqual(substitutionsToString(subs),
      '[ a |-> int, b |-> bool ]'
    ))
  })

  it("returns error when variable occurs in the other type's body", () => {
    const result = unify(
      parseTypeOrThrow('a'),
      parseTypeOrThrow('Set[a]')
    )

    assert.isTrue(result.isLeft())
    result.mapLeft(err => assert.deepEqual(err, {
      message: "Can't bind a to Set[a]: cyclical binding",
      location: 'Trying to unify a and Set[a]',
      children: [],
    }))
  })

  it('returns error when unifying operator with different number of args', () => {
    const result = unify(
      parseTypeOrThrow('(a, b) => c'),
      parseTypeOrThrow('(int) => c')
    )

    assert.isTrue(result.isLeft())
    result.mapLeft(err => assert.deepEqual(err, {
      message: 'Expected 2 arguments, got 1',
      location: 'Trying to unify (a, b) => c and (int) => c',
      children: [],
    }))
  })

  it('returns error when unifying tuples with different number of args', () => {
    const result = unify(
      parseTypeOrThrow('(a, b, c)'),
      parseTypeOrThrow('(int, bool)')
    )

    assert.isTrue(result.isLeft())
    result.mapLeft(err => assert.deepEqual(err, {
      message: 'Expected 3 arguments, got 2',
      location: 'Trying to unify (a, b, c) and (int, bool)',
      children: [],
    }))
  })
})

describe('unifyRows', () => {
  it('unifies empty row with non-empty', () => {
    const row1: Row = parseRowOrThrow('')
    const row2: Row = parseRowOrThrow('a')

    const result = unifyRows(row1, row2)
    const expectedSubs: Substitutions = [{ kind: 'row', name: 'a', value: { kind: 'empty' } }]

    result.map(subs => assert.sameDeepMembers(subs, expectedSubs))
      .mapLeft(err => assert.fail(errorTreeToString(err)))
  })

  it('unifies row var with row with fields', () => {
    const row1: Row = parseRowOrThrow('f: int')
    const row2: Row = parseRowOrThrow('a')

    const result = unifyRows(row1, row2)
    const expectedSubs: Substitutions = [{ kind: 'row', name: 'a', value: row1 }]

    result.map(subs => assert.sameDeepMembers(subs, expectedSubs))
      .mapLeft(err => assert.fail(errorTreeToString(err)))
  })

  it('unifies two partial rows', () => {
    const row1: Row = parseRowOrThrow('f1: int, f2: str, a')
    const row2: Row = parseRowOrThrow('f3: bool, b')

    const result = unifyRows(row1, row2)
    const expectedSubs: Substitutions = [
      {
        kind: 'row',
        name: 'a',
<<<<<<< HEAD
        value: parseRowOrThrow('f3: bool, a_b'),
=======
        value: {
          kind: 'row',
          fields: [
            { fieldName: 'f3', fieldType: { kind: 'bool', id: 1n } },
          ],
          other: { kind: 'var', name: '$a$b' },
        },
>>>>>>> 205e737f
      },
      {
        kind: 'row',
        name: 'b',
<<<<<<< HEAD
        value: parseRowOrThrow('f1: int, f2: str, a_b'),
=======
        value: {
          kind: 'row',
          fields: [
            { fieldName: 'f1', fieldType: { kind: 'int', id: 1n } },
            { fieldName: 'f2', fieldType: { kind: 'str', id: 2n } },
          ],
          other: { kind: 'var', name: '$a$b' },
        },
>>>>>>> 205e737f
      },
    ]

    result.map(subs => assert.sameDeepMembers(subs, expectedSubs))
      .mapLeft(err => assert.fail(errorTreeToString(err)))
  })

  it('unifies partial row with complete row', () => {
    const row1: Row = parseRowOrThrow('f1: int, f2: str, a')
<<<<<<< HEAD
    const row2: Row = parseRowOrThrow('f3: bool, f2: str, f1: int')
=======
    const row2: Row = parseRowOrThrow('f3: bool, f1: int, f2: str,')
>>>>>>> 205e737f

    const result = unifyRows(row1, row2)
    const expectedSubs: Substitutions = [{
      kind: 'row',
      name: 'a',
      value: parseRowOrThrow('f3: bool'),
    }]

    result.map(subs => assert.sameDeepMembers(subs, expectedSubs))
      .mapLeft(err => assert.fail(errorTreeToString(err)))
  })

  it('unifies two row variables', () => {
    const row1: Row = parseRowOrThrow('a')
    const row2: Row = parseRowOrThrow('b')

    const result = unifyRows(row1, row2)
    const expectedSubs: Substitutions = [{ kind: 'row', name: 'a', value: { kind: 'var', name: 'b' } }]

    result.map(subs => assert.sameDeepMembers(subs, expectedSubs))
      .mapLeft(err => assert.fail(errorTreeToString(err)))
  })

  it('fails at unifying rows with incompatible fields', () => {
    const row1: Row = parseRowOrThrow('f1: int')
    const row2: Row = parseRowOrThrow('f1: str')

    const result = unifyRows(row1, row2)

    result.mapLeft(err => assert.deepEqual(err, {
      location: 'Trying to unify row f1: int and row f1: str',
      children: [{
        message: "Couldn't unify int and str",
        location: 'Trying to unify int and str',
        children: [],
      }],
    })).map(subs => assert.fail('Expected error, got substitutions: ' + substitutionsToString(subs)))
  })

  it('fails at unifying complete rows with distinct fields', () => {
    const row1: Row = parseRowOrThrow('shared: bool, f1: int')
    const row2: Row = parseRowOrThrow('shared: bool, f2: str')

    const result = unifyRows(row1, row2)

    result.mapLeft(err => assert.deepEqual(err, {
      location: 'Trying to unify row shared: bool, f1: int and row shared: bool, f2: str',
      children: [{
<<<<<<< HEAD
        message: 'Incompatible tails for rows with disjoint fields: () and ()',
=======
        message: 'Incompatible tails in f1: int and f2: str',
>>>>>>> 205e737f
        location: 'Trying to unify row f1: int and row f2: str',
        children: [],
      }],
    })).map(subs => assert.fail('Expected error, got substitutions: ' + substitutionsToString(subs)))
  })

  it('fails at unifying rows with cyclical references', () => {
    const row1: Row = parseRowOrThrow('a')
    const row2: Row = parseRowOrThrow('f1: str, a')

    const result = unifyRows(row1, row2)

    result.mapLeft(err => assert.deepEqual(err, {
      message: "Can't bind a to f1: str, a: cyclical binding",
      location: 'Trying to unify var a and row f1: str, a',
      children: [],
    })).map(subs => assert.fail('Expected error, got substitutions: ' + substitutionsToString(subs)))
  })

  it('fails at unifying rows with cyclical references on tail', () => {
    const row1: Row = parseRowOrThrow('f1: str, a')
    const row2: Row = parseRowOrThrow('f2: int, a')

    const result = unifyRows(row1, row2)

    result.mapLeft(err => assert.deepEqual(err, {
      location: 'Trying to unify row f1: str, a and row f2: int, a',
<<<<<<< HEAD
      message: 'Incompatible tails for rows with disjoint fields: (a) and (a)',
=======
      message: 'Incompatible tails in f1: str, a and f2: int, a',
>>>>>>> 205e737f
      children: [],
    })).map(subs => assert.fail('Expected error, got substitutions: ' + substitutionsToString(subs)))
  })

  it('fails at unifying incompatible rows', () => {
    const row1: Row = parseRowOrThrow('')
    const row2: Row = parseRowOrThrow('f1: str, a')

    const result = unifyRows(row1, row2)

    result.mapLeft(err => assert.deepEqual(err, {
      message: "Couldn't unify  and f1: str, a",
      location: 'Trying to unify empty  and row f1: str, a',
      children: [],
    })).map(subs => assert.fail('Expected error, got substitutions: ' + substitutionsToString(subs)))
  })
})<|MERGE_RESOLUTION|>--- conflicted
+++ resolved
@@ -236,9 +236,6 @@
       {
         kind: 'row',
         name: 'a',
-<<<<<<< HEAD
-        value: parseRowOrThrow('f3: bool, a_b'),
-=======
         value: {
           kind: 'row',
           fields: [
@@ -246,14 +243,10 @@
           ],
           other: { kind: 'var', name: '$a$b' },
         },
->>>>>>> 205e737f
       },
       {
         kind: 'row',
         name: 'b',
-<<<<<<< HEAD
-        value: parseRowOrThrow('f1: int, f2: str, a_b'),
-=======
         value: {
           kind: 'row',
           fields: [
@@ -262,7 +255,6 @@
           ],
           other: { kind: 'var', name: '$a$b' },
         },
->>>>>>> 205e737f
       },
     ]
 
@@ -272,11 +264,7 @@
 
   it('unifies partial row with complete row', () => {
     const row1: Row = parseRowOrThrow('f1: int, f2: str, a')
-<<<<<<< HEAD
     const row2: Row = parseRowOrThrow('f3: bool, f2: str, f1: int')
-=======
-    const row2: Row = parseRowOrThrow('f3: bool, f1: int, f2: str,')
->>>>>>> 205e737f
 
     const result = unifyRows(row1, row2)
     const expectedSubs: Substitutions = [{
@@ -325,11 +313,7 @@
     result.mapLeft(err => assert.deepEqual(err, {
       location: 'Trying to unify row shared: bool, f1: int and row shared: bool, f2: str',
       children: [{
-<<<<<<< HEAD
         message: 'Incompatible tails for rows with disjoint fields: () and ()',
-=======
-        message: 'Incompatible tails in f1: int and f2: str',
->>>>>>> 205e737f
         location: 'Trying to unify row f1: int and row f2: str',
         children: [],
       }],
@@ -357,11 +341,7 @@
 
     result.mapLeft(err => assert.deepEqual(err, {
       location: 'Trying to unify row f1: str, a and row f2: int, a',
-<<<<<<< HEAD
       message: 'Incompatible tails for rows with disjoint fields: (a) and (a)',
-=======
-      message: 'Incompatible tails in f1: str, a and f2: int, a',
->>>>>>> 205e737f
       children: [],
     })).map(subs => assert.fail('Expected error, got substitutions: ' + substitutionsToString(subs)))
   })
