use crate::evaluator::{CompiledExpr, Env, EvalResult};
<<<<<<< HEAD
use crate::ir::QuintError;
use fxhash::FxHashSet;
=======
use indexmap::IndexSet;
>>>>>>> 6f29e013
use std::cell::RefCell;
use std::fmt;
use std::hash::{Hash, Hasher};
use std::rc::Rc;

<<<<<<< HEAD
#[derive(Clone, Debug)]
=======
type FxHashSet<T> = IndexSet<T, fxhash::FxBuildHasher>;

#[derive(Clone)]
>>>>>>> 6f29e013
pub enum Value<'a> {
    Int(i64),
    Bool(bool),
    Set(FxHashSet<Value<'a>>),
    Lambda(Vec<Rc<RefCell<EvalResult<'a>>>>, CompiledExpr<'a>),
}

impl Hash for Value<'_> {
    fn hash<H: Hasher>(&self, state: &mut H) {
        let discr = core::mem::discriminant(self);
        discr.hash(state);

        match self {
            Value::Int(n) => n.hash(state),
            Value::Bool(b) => b.hash(state),
            Value::Set(set) => {
                for elem in set {
                    elem.hash(state);
                }
            }
            Value::Lambda(_, _) => {
                panic!("Cannot hash lambda");
            }
        }
    }
}

impl PartialEq for Value<'_> {
    fn eq(&self, other: &Self) -> bool {
        match (self, other) {
            (Value::Int(a), Value::Int(b)) => a == b,
            (Value::Bool(a), Value::Bool(b)) => a == b,
            (Value::Set(a), Value::Set(b)) => *a == *b,
            (Value::Lambda(_, _), Value::Lambda(_, _)) => panic!("Cannot compare lambdas"),
            _ => false,
        }
    }
}

impl Eq for Value<'_> {}

impl<'a> Value<'a> {
    pub fn as_int(&self) -> i64 {
        match self {
            Value::Int(n) => *n,
            _ => panic!("Expected integer"),
        }
    }

    pub fn as_bool(&self) -> bool {
        match self {
            Value::Bool(b) => *b,
            _ => panic!("Expected boolean"),
        }
    }

    pub fn as_set(&self) -> FxHashSet<Value<'a>> {
        match self {
            Value::Set(set) => set.clone(),
            _ => panic!("Expected set"),
        }
    }

    pub fn as_closure<'b>(
        &'b self,
    ) -> Result<impl Fn(&mut Env, Vec<Value<'a>>) -> EvalResult<'a> + 'b, QuintError> {
        match self {
            Value::Lambda(registers, body) => Ok(move |env: &mut Env, args: Vec<Value<'a>>| {
                // TODO: Check number of arguments

                args.iter().enumerate().for_each(|(i, arg)| {
                    *registers[i].borrow_mut() = Ok(arg.clone());
                });

                body.execute(env)
                // TODO: restore previous values
            }),
            _ => panic!("Expected lambda"),
        }
    }
}

impl fmt::Display for Value<'_> {
    fn fmt(&self, f: &mut fmt::Formatter<'_>) -> std::fmt::Result {
        match self {
            Value::Int(n) => write!(f, "{}", n),
            Value::Bool(b) => write!(f, "{}", b),
            Value::Set(set) => {
                write!(f, "Set(")?;
                for (i, elem) in set.iter().enumerate() {
                    if i > 0 {
                        write!(f, ", ")?;
                    }
                    write!(f, "{:#}", elem)?;
                }
                write!(f, ")")
            }
            Value::Lambda(_, _) => write!(f, "<lambda>"),
        }
    }
}<|MERGE_RESOLUTION|>--- conflicted
+++ resolved
@@ -1,22 +1,14 @@
 use crate::evaluator::{CompiledExpr, Env, EvalResult};
-<<<<<<< HEAD
 use crate::ir::QuintError;
-use fxhash::FxHashSet;
-=======
 use indexmap::IndexSet;
->>>>>>> 6f29e013
 use std::cell::RefCell;
 use std::fmt;
 use std::hash::{Hash, Hasher};
 use std::rc::Rc;
 
-<<<<<<< HEAD
-#[derive(Clone, Debug)]
-=======
 type FxHashSet<T> = IndexSet<T, fxhash::FxBuildHasher>;
 
-#[derive(Clone)]
->>>>>>> 6f29e013
+#[derive(Clone, Debug)]
 pub enum Value<'a> {
     Int(i64),
     Bool(bool),
