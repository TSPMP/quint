use fxhash::FxBuildHasher;
use indexmap::IndexMap;
use serde::{Deserialize, Serialize};

<<<<<<< HEAD
pub type QuintId = u64;
=======
type FxHashMap<K, V> = IndexMap<K, V, FxBuildHasher>;

type QuintId = u64;
>>>>>>> 42c511b3

#[derive(Serialize, Deserialize, Debug)]
pub struct QuintOutput {
    pub modules: Vec<QuintModule>,
    pub table: LookupTable,
}

pub type LookupTable = FxHashMap<QuintId, LookupDefinition>;

#[derive(Serialize, Deserialize, Debug)]
#[serde(untagged)]
pub enum LookupDefinition {
    Definition(QuintDef),
    Param(QuintLambdaParameter),
}

#[derive(Serialize, Deserialize, Debug)]
pub struct QuintModule {
    pub name: String,
    // We can use QuintDef instead of QuintDeclaration as flattening removes all
    // non-defs (imports, instances and exports)
    pub declarations: Vec<QuintDef>,
}

#[derive(Serialize, Deserialize, Debug)]
pub struct OpDef {
    pub id: QuintId,
    pub name: String,
    pub qualifier: OpQualifier,
    pub expr: QuintEx,
}

#[derive(Serialize, Deserialize, Debug)]
#[serde(tag = "kind")]
pub enum QuintDef {
    // Constants should have been dropped in flattening
    // Type defs are not relevant for evaluation
    // We only care about def, var and assume
    #[serde(rename = "def")]
    QuintOpDef(OpDef),

    #[serde(rename = "var")]
    QuintVar { id: QuintId, name: String },

    #[serde(rename = "assume")]
    QuintAssume {
        id: QuintId,
        name: String,
        assumption: QuintEx,
    },

    #[serde(rename = "typedef")]
    QuintTypeDef {
        id: QuintId,
        // We don't care about the type definition
    },

    #[serde(rename = "const")]
    QuintConst {
        id: QuintId,
        // We don't care about the constant definition
    },
}

#[derive(Serialize, Deserialize, Debug)]
pub enum OpQualifier {
    #[serde(rename = "puredef")]
    PureDef,
    #[serde(rename = "pureval")]
    PureVal,
    #[serde(rename = "def")]
    Def,
    #[serde(rename = "val")]
    Val,
    #[serde(rename = "nondet")]
    Nondet,
    #[serde(rename = "action")]
    Action,
    #[serde(rename = "run")]
    Run,
    #[serde(rename = "temporal")]
    Temporal,
}

#[derive(Serialize, Deserialize, Debug)]
#[serde(tag = "kind")]
pub enum QuintEx {
    #[serde(rename = "name")]
    QuintName { id: QuintId, name: String },

    #[serde(rename = "bool")]
    QuintBool { id: QuintId, value: bool },

    #[serde(rename = "int")]
    QuintInt { id: QuintId, value: i64 }, // Should we use BigInts?

    #[serde(rename = "str")]
    QuintStr { id: QuintId, value: String },

    #[serde(rename = "app")]
    QuintApp {
        id: QuintId,
        opcode: String,
        args: Vec<QuintEx>,
    },

    #[serde(rename = "lambda")]
    QuintLambda {
        id: QuintId,
        params: Vec<QuintLambdaParameter>,
        expr: Box<QuintEx>,
    },

    #[serde(rename = "let")]
    QuintLet {
        id: QuintId,
        opdef: Box<OpDef>,
        expr: Box<QuintEx>,
    },
}

#[derive(Serialize, Deserialize, Debug, Clone)]
pub struct QuintLambdaParameter {
    pub id: QuintId,
    pub name: String,
}<|MERGE_RESOLUTION|>--- conflicted
+++ resolved
@@ -2,13 +2,9 @@
 use indexmap::IndexMap;
 use serde::{Deserialize, Serialize};
 
-<<<<<<< HEAD
-pub type QuintId = u64;
-=======
 type FxHashMap<K, V> = IndexMap<K, V, FxBuildHasher>;
 
-type QuintId = u64;
->>>>>>> 42c511b3
+pub type QuintId = u64;
 
 #[derive(Serialize, Deserialize, Debug)]
 pub struct QuintOutput {
