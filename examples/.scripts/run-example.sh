--- conflicted
+++ resolved
@@ -23,17 +23,14 @@
   local main=""
   if [[ "$file" == "classic/distributed/LamportMutex/LamportMutex.qnt" ]] ; then
     main="--main=LamportMutex_3_10"
-<<<<<<< HEAD
   elif [[ "$file" == "classic/distributed/ReadersWriters/ReadersWriters.qnt" ]] ; then
     main="--main=ReadersWriters_5"
-=======
   elif [[ "$file" == "solidity/ERC20/erc20.qnt" ]] ; then
     main="--main=erc20Tests"
   elif [[ "$file" == "solidity/SimplePonzi/simplePonzi.qnt" ]] ; then
     main="--main=simplePonziTest"
   elif [[ "$file" == "solidity/GradualPonzi/gradualPonzi.qnt" ]] ; then
     main="--main=gradualPonziTest"
->>>>>>> 451a70a8
   fi
   echo "${main}"
 }
